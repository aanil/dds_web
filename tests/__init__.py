--- conflicted
+++ resolved
@@ -3,14 +3,10 @@
 from base64 import b64encode
 from urllib.parse import quote_plus
 import json
-<<<<<<< HEAD
-import dds_web.api.errors as ddserr
-=======
 import dds_web.errors as ddserr
 import dds_web.database
 import flask
 import flask_login
->>>>>>> 8d94356e
 
 # Copied from dds_cli __init__.py:
 
@@ -100,27 +96,6 @@
         else:
             raise ddserr.JwtTokenGenerationError()
 
-<<<<<<< HEAD
-    def login_web(self, client):
-        return client.post(
-            "/login",
-            data=dict(
-                username=self.as_tuple()[0],
-                password=self.as_tuple()[1],
-            ),
-            follow_redirects=True,
-        )
-
-    def login_web_next(self, client, next):
-        return client.post(
-            "/login?next=" + quote_plus(next),
-            data=dict(
-                username=self.as_tuple()[0],
-                password=self.as_tuple()[1],
-            ),
-            follow_redirects=True,
-        )
-=======
     @property
     def username(self):
         return self.as_tuple()[0]
@@ -139,7 +114,6 @@
         set_session_cookie(client)
 
         return client
->>>>>>> 8d94356e
 
 
 class DDSEndpoint:
@@ -178,11 +152,6 @@
     # List users
     LIST_UNIT_USERS = BASE_ENDPOINT + "/unit/users"
 
-    # User deletion
-    USER_DELETE = BASE_ENDPOINT + "/user/delete"
-    USER_DELETE_SELF = BASE_ENDPOINT + "/user/delete_self"
-    USER_CONFIRM_DELETE = "/confirm_deletion/"
-
     # Authentication - user and project
     ENCRYPTED_TOKEN = BASE_ENDPOINT + "/user/encrypted_token"
     SECOND_FACTOR = BASE_ENDPOINT + "/user/second_factor"
