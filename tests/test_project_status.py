# IMPORTS ################################################################################ IMPORTS #

# Standard library
import http
import json
import pytest
import datetime
import time
import unittest.mock

# Installed
import boto3
<<<<<<< HEAD
=======
import flask_mail
>>>>>>> 8d94356e

# Own
import dds_web
import tests
<<<<<<< HEAD
from tests.test_files_new import project_row, file_in_db, first_new_file
=======
from tests.test_files_new import project_row, file_in_db, FIRST_NEW_FILE
from tests.test_project_creation import proj_data_with_existing_users, create_unit_admins
from dds_web.database import models
>>>>>>> 8d94356e

# CONFIG ################################################################################## CONFIG #

proj_data = {
<<<<<<< HEAD
    "pi": "piName",
=======
    "pi": "researchuser@mailtrap.io",
>>>>>>> 8d94356e
    "title": "Test proj",
    "description": "A longer project description",
    "users_to_add": [{"email": "researchuser2@mailtrap.io", "role": "Project Owner"}],
}
fields_set_to_null = [
<<<<<<< HEAD
    "public_id",
=======
>>>>>>> 8d94356e
    "title",
    "date_created",
    "description",
    "pi",
    "public_key",
<<<<<<< HEAD
    "private_key",
    "privkey_salt",
    "privkey_nonce",
    "unit_id",
    "created_by",
=======
    # "unit_id",
    # "created_by",
>>>>>>> 8d94356e
    # "is_active",
    # "date_updated",
]


@pytest.fixture(scope="module")
def test_project(module_client):
    """Create a shared test project"""
    with unittest.mock.patch.object(boto3.session.Session, "resource") as mock_session:
        response = module_client.post(
            tests.DDSEndpoint.PROJECT_CREATE,
            headers=tests.UserAuth(tests.USER_CREDENTIALS["unituser"]).token(module_client),
<<<<<<< HEAD
            data=json.dumps(proj_data),
            content_type="application/json",
        )
    project_id = response.json.get("project_id")
=======
            json=proj_data,
        )
        project_id = response.json.get("project_id")
>>>>>>> 8d94356e
    # add a file
    response = module_client.post(
        tests.DDSEndpoint.FILE_NEW,
        headers=tests.UserAuth(tests.USER_CREDENTIALS["unitadmin"]).token(module_client),
        query_string={"project": project_id},
<<<<<<< HEAD
        data=json.dumps(first_new_file),
        content_type="application/json",
=======
        json=FIRST_NEW_FILE,
>>>>>>> 8d94356e
    )

    return project_id


<<<<<<< HEAD
def test_set_project_to_deleted_from_in_progress(module_client, boto3_session):
    """Create project and set status to deleted"""

    new_status = {"new_status": "Deleted"}
    response = module_client.post(
        tests.DDSEndpoint.PROJECT_CREATE,
        headers=tests.UserAuth(tests.USER_CREDENTIALS["unituser"]).token(module_client),
        data=json.dumps(proj_data),
        content_type="application/json",
=======
def test_submit_request_with_invalid_args(module_client, boto3_session):
    """Submit status request with invalid arguments"""
    create_unit_admins(num_admins=2)

    current_unit_admins = models.UnitUser.query.filter_by(unit_id=1, is_admin=True).count()
    assert current_unit_admins == 3

    response = module_client.post(
        tests.DDSEndpoint.PROJECT_CREATE,
        headers=tests.UserAuth(tests.USER_CREDENTIALS["unituser"]).token(module_client),
        json=proj_data,
>>>>>>> 8d94356e
    )
    assert response.status_code == http.HTTPStatus.OK

    project_id = response.json.get("project_id")
    project = project_row(project_id=project_id)

<<<<<<< HEAD
=======
    response = module_client.post(
        tests.DDSEndpoint.PROJECT_STATUS,
        headers=tests.UserAuth(tests.USER_CREDENTIALS["unitadmin"]).token(module_client),
        query_string={"project": project_id},
        json={},
    )

    assert response.status_code == http.HTTPStatus.BAD_REQUEST
    assert "Required data missing" in response.json["message"]

    response = module_client.post(
        tests.DDSEndpoint.PROJECT_STATUS,
        headers=tests.UserAuth(tests.USER_CREDENTIALS["unitadmin"]).token(module_client),
        query_string={"project": project_id},
        json={"new_status": "Invalid"},
    )
    assert response.status_code == http.HTTPStatus.BAD_REQUEST
    assert "Invalid status" in response.json["message"]


def test_set_project_to_deleted_from_in_progress(module_client, boto3_session):
    """Create project and set status to deleted"""
    current_unit_admins = models.UnitUser.query.filter_by(unit_id=1, is_admin=True).count()
    assert current_unit_admins == 3

    new_status = {"new_status": "Deleted"}
    response = module_client.post(
        tests.DDSEndpoint.PROJECT_CREATE,
        headers=tests.UserAuth(tests.USER_CREDENTIALS["unituser"]).token(module_client),
        json=proj_data,
    )
    assert response.status_code == http.HTTPStatus.OK

    project_id = response.json.get("project_id")
    project = project_row(project_id=project_id)

>>>>>>> 8d94356e
    # add a file
    response = module_client.post(
        tests.DDSEndpoint.FILE_NEW,
        headers=tests.UserAuth(tests.USER_CREDENTIALS["unitadmin"]).token(module_client),
        query_string={"project": project_id},
<<<<<<< HEAD
        data=json.dumps(first_new_file),
        content_type="application/json",
    )

    assert file_in_db(test_dict=first_new_file, project=project.id)

    for field, value in vars(project).items():
        if field in fields_set_to_null:
            assert value

=======
        json=FIRST_NEW_FILE,
    )

    assert file_in_db(test_dict=FIRST_NEW_FILE, project=project.id)

    for field, value in vars(project).items():
        if field in fields_set_to_null:
            assert value
    assert project.project_user_keys

    response = module_client.get(
        tests.DDSEndpoint.PROJECT_STATUS,
        headers=tests.UserAuth(tests.USER_CREDENTIALS["unitadmin"]).token(module_client),
        query_string={"project": project_id},
    )

    assert response.status_code == http.HTTPStatus.OK
    assert response.json["current_status"] == project.current_status

>>>>>>> 8d94356e
    response = module_client.post(
        tests.DDSEndpoint.PROJECT_STATUS,
        headers=tests.UserAuth(tests.USER_CREDENTIALS["unitadmin"]).token(module_client),
        query_string={"project": project_id},
        json=new_status,
    )

    assert response.status_code == http.HTTPStatus.OK
    assert project.current_status == "Deleted"
    for field, value in vars(project).items():
        if field in fields_set_to_null:
            assert not value
    assert not project.project_user_keys


def test_archived_project(module_client, boto3_session):
    """Create a project and archive it"""
    current_unit_admins = models.UnitUser.query.filter_by(unit_id=1, is_admin=True).count()
    assert current_unit_admins == 3

    response = module_client.post(
        tests.DDSEndpoint.PROJECT_CREATE,
        headers=tests.UserAuth(tests.USER_CREDENTIALS["unituser"]).token(module_client),
        json=proj_data,
    )
    assert response.status_code == http.HTTPStatus.OK

    project_id = response.json.get("project_id")
    # add a file
    response = module_client.post(
        tests.DDSEndpoint.FILE_NEW,
        headers=tests.UserAuth(tests.USER_CREDENTIALS["unitadmin"]).token(module_client),
        query_string={"project": project_id},
        json=FIRST_NEW_FILE,
    )

    assert response.status_code == http.HTTPStatus.OK
    assert project.current_status == "Deleted"
    for field, value in vars(project).items():
        if field in fields_set_to_null:
            assert not value


def test_aborted_project(module_client, boto3_session):
    """Create a project and try to abort it"""

    response = module_client.post(
        tests.DDSEndpoint.PROJECT_CREATE,
        headers=tests.UserAuth(tests.USER_CREDENTIALS["unituser"]).token(module_client),
        data=json.dumps(proj_data),
        content_type="application/json",
    )
    assert response.status_code == http.HTTPStatus.OK

    project_id = response.json.get("project_id")
    # add a file
    response = module_client.post(
        tests.DDSEndpoint.FILE_NEW,
        headers=tests.UserAuth(tests.USER_CREDENTIALS["unitadmin"]).token(module_client),
        query_string={"project": project_id},
        data=json.dumps(first_new_file),
        content_type="application/json",
    )

    project = project_row(project_id=project_id)

<<<<<<< HEAD
    assert file_in_db(test_dict=first_new_file, project=project.id)
=======
    assert file_in_db(test_dict=FIRST_NEW_FILE, project=project.id)
>>>>>>> 8d94356e

    new_status = {"new_status": "Archived"}
    response = module_client.post(
        tests.DDSEndpoint.PROJECT_STATUS,
        headers=tests.UserAuth(tests.USER_CREDENTIALS["unitadmin"]).token(module_client),
        query_string={"project": project_id},
<<<<<<< HEAD
        data=json.dumps(new_status),
        content_type="application/json",
    )

    assert response.status_code == http.HTTPStatus.BAD_REQUEST
    assert project.current_status == "In Progress"
    assert (
        "Project cannot be archived from this status but can be aborted if it has ever been made available"
        in response.json["message"]
    )

    new_status["new_status"] = "Available"
=======
        json=new_status,
    )

    assert response.status_code == http.HTTPStatus.OK
    assert project.current_status == "Archived"

    assert not max(project.project_statuses, key=lambda x: x.date_created).is_aborted
    assert not file_in_db(test_dict=FIRST_NEW_FILE, project=project.id)
    assert not project.project_user_keys

    for field, value in vars(project).items():
        if field in fields_set_to_null:
            assert value
    assert project.researchusers


def test_aborted_project(module_client, boto3_session):
    """Create a project and try to abort it"""
    current_unit_admins = models.UnitUser.query.filter_by(unit_id=1, is_admin=True).count()
    assert current_unit_admins == 3

    response = module_client.post(
        tests.DDSEndpoint.PROJECT_CREATE,
        headers=tests.UserAuth(tests.USER_CREDENTIALS["unituser"]).token(module_client),
        json=proj_data,
    )
    assert response.status_code == http.HTTPStatus.OK

    project_id = response.json.get("project_id")
    # add a file
    response = module_client.post(
        tests.DDSEndpoint.FILE_NEW,
        headers=tests.UserAuth(tests.USER_CREDENTIALS["unitadmin"]).token(module_client),
        query_string={"project": project_id},
        json=FIRST_NEW_FILE,
    )

    project = project_row(project_id=project_id)

    assert file_in_db(test_dict=FIRST_NEW_FILE, project=project.id)

    for field, value in vars(project).items():
        if field in fields_set_to_null:
            assert value
    assert len(project.researchusers) > 0
    assert project.project_user_keys

    time.sleep(1)
    new_status = {"new_status": "Archived", "is_aborted": True}
    response = module_client.post(
        tests.DDSEndpoint.PROJECT_STATUS,
        headers=tests.UserAuth(tests.USER_CREDENTIALS["unitadmin"]).token(module_client),
        query_string={"project": project_id},
        json=new_status,
    )

    assert response.status_code == http.HTTPStatus.OK
    assert project.current_status == "Archived"
    assert max(project.project_statuses, key=lambda x: x.date_created).is_aborted
    assert not file_in_db(test_dict=FIRST_NEW_FILE, project=project.id)
    assert not project.project_user_keys

    for field, value in vars(project).items():
        if field in fields_set_to_null:
            assert not value
    assert len(project.researchusers) == 0


def test_abort_from_in_progress_once_made_available(module_client, boto3_session):
    """Create project and abort it from In Progress after it has been made available"""
    current_unit_admins = models.UnitUser.query.filter_by(unit_id=1, is_admin=True).count()
    assert current_unit_admins == 3

    response = module_client.post(
        tests.DDSEndpoint.PROJECT_CREATE,
        headers=tests.UserAuth(tests.USER_CREDENTIALS["unituser"]).token(module_client),
        json=proj_data,
    )
    assert response.status_code == http.HTTPStatus.OK

    project_id = response.json.get("project_id")

    # add a file
    response = module_client.post(
        tests.DDSEndpoint.FILE_NEW,
        headers=tests.UserAuth(tests.USER_CREDENTIALS["unitadmin"]).token(module_client),
        query_string={"project": project_id},
        json=FIRST_NEW_FILE,
    )

    project = project_row(project_id=project_id)

    assert file_in_db(test_dict=FIRST_NEW_FILE, project=project.id)

    new_status = {"new_status": "Available"}
    time.sleep(1)

>>>>>>> 8d94356e
    response = module_client.post(
        tests.DDSEndpoint.PROJECT_STATUS,
        headers=tests.UserAuth(tests.USER_CREDENTIALS["unitadmin"]).token(module_client),
        query_string={"project": project_id},
<<<<<<< HEAD
        data=json.dumps(new_status),
        content_type="application/json",
=======
        json=new_status,
>>>>>>> 8d94356e
    )

    assert response.status_code == http.HTTPStatus.OK
    assert project.current_status == "Available"

<<<<<<< HEAD
    for field, value in vars(project).items():
        if field in fields_set_to_null:
            assert value
    assert len(project.researchusers) > 0

    time.sleep(1)
    new_status["new_status"] = "Archived"
    new_status["is_aborted"] = True
=======
    new_status["new_status"] = "In Progress"
    time.sleep(1)

>>>>>>> 8d94356e
    response = module_client.post(
        tests.DDSEndpoint.PROJECT_STATUS,
        headers=tests.UserAuth(tests.USER_CREDENTIALS["unitadmin"]).token(module_client),
        query_string={"project": project_id},
<<<<<<< HEAD
        data=json.dumps(new_status),
        content_type="application/json",
    )

    assert response.status_code == http.HTTPStatus.OK
    assert project.current_status == "Archived"
    assert max(project.project_statuses, key=lambda x: x.date_created).is_aborted
    assert not file_in_db(test_dict=first_new_file, project=project.id)
=======
        json=new_status,
    )

    assert response.status_code == http.HTTPStatus.OK
    assert project.current_status == "In Progress"
    assert project.project_user_keys

    response = module_client.get(
        tests.DDSEndpoint.PROJECT_STATUS,
        headers=tests.UserAuth(tests.USER_CREDENTIALS["unitadmin"]).token(module_client),
        query_string={"project": project_id},
        json={"history": True},
    )

    assert response.status_code == http.HTTPStatus.OK
    assert response.json["current_status"] == project.current_status
    assert response.json["current_deadline"]
    assert response.json["history"]

    time.sleep(1)
    new_status["new_status"] = "Archived"
    new_status["is_aborted"] = True
    response = module_client.post(
        tests.DDSEndpoint.PROJECT_STATUS,
        headers=tests.UserAuth(tests.USER_CREDENTIALS["unitadmin"]).token(module_client),
        query_string={"project": project_id},
        json=new_status,
    )

    assert response.status_code == http.HTTPStatus.OK
    assert project.current_status == "Archived"
    assert max(project.project_statuses, key=lambda x: x.date_created).is_aborted
    assert not file_in_db(test_dict=FIRST_NEW_FILE, project=project.id)
>>>>>>> 8d94356e

    for field, value in vars(project).items():
        if field in fields_set_to_null:
            assert not value
    assert len(project.researchusers) == 0
<<<<<<< HEAD


def test_abort_from_in_progress_once_made_available(module_client, boto3_session):
    """Creat project and abort in from In Progress after it has been made available"""
    response = module_client.post(
        tests.DDSEndpoint.PROJECT_CREATE,
        headers=tests.UserAuth(tests.USER_CREDENTIALS["unituser"]).token(module_client),
        data=json.dumps(proj_data),
        content_type="application/json",
=======
    assert not project.project_user_keys


def test_check_invalid_transitions_from_in_progress(module_client, boto3_session):
    """Check all invalid transitions from In Progress"""
    current_unit_admins = models.UnitUser.query.filter_by(unit_id=1, is_admin=True).count()
    assert current_unit_admins == 3

    response = module_client.post(
        tests.DDSEndpoint.PROJECT_CREATE,
        headers=tests.UserAuth(tests.USER_CREDENTIALS["unitadmin"]).token(module_client),
        json=proj_data,
>>>>>>> 8d94356e
    )
    assert response.status_code == http.HTTPStatus.OK

    project_id = response.json.get("project_id")
    project = project_row(project_id=project_id)

    # In Progress to Expired
    new_status = {"new_status": "Expired"}
    response = module_client.post(
        tests.DDSEndpoint.PROJECT_STATUS,
        headers=tests.UserAuth(tests.USER_CREDENTIALS["unitadmin"]).token(module_client),
        query_string={"project": project_id},
        json=new_status,
    )

    assert response.status_code == http.HTTPStatus.BAD_REQUEST
    assert project.current_status == "In Progress"
    assert (
        "You cannot expire a project that has the current status 'In Progress'."
        in response.json["message"]
    )

    # In Progress to Archived
    new_status["new_status"] = "Archived"
    response = module_client.post(
        tests.DDSEndpoint.PROJECT_STATUS,
        headers=tests.UserAuth(tests.USER_CREDENTIALS["unitadmin"]).token(module_client),
        query_string={"project": project_id},
        json=new_status,
    )

    assert response.status_code == http.HTTPStatus.OK
    assert project.current_status == "Archived"


def test_set_project_to_available_valid_transition(module_client, test_project):
    """Set status to Available for test project"""

    new_status = {"new_status": "Available", "deadline": 10}

    project_id = test_project
    project = project_row(project_id=project_id)
    time.sleep(1)

    response = module_client.post(
        tests.DDSEndpoint.PROJECT_STATUS,
        headers=tests.UserAuth(tests.USER_CREDENTIALS["unitadmin"]).token(module_client),
        query_string={"project": project_id},
        json=new_status,
    )

<<<<<<< HEAD
    # add a file
    response = module_client.post(
        tests.DDSEndpoint.FILE_NEW,
        headers=tests.UserAuth(tests.USER_CREDENTIALS["unitadmin"]).token(module_client),
        query_string={"project": project_id},
        data=json.dumps(first_new_file),
        content_type="application/json",
    )

    project = project_row(project_id=project_id)

    assert file_in_db(test_dict=first_new_file, project=project.id)

    new_status = {"new_status": "Available"}
    time.sleep(1)

    response = module_client.post(
        tests.DDSEndpoint.PROJECT_STATUS,
        headers=tests.UserAuth(tests.USER_CREDENTIALS["unitadmin"]).token(module_client),
        query_string={"project": project_id},
        data=json.dumps(new_status),
        content_type="application/json",
    )

    assert response.status_code == http.HTTPStatus.OK
    assert project.current_status == "Available"

    new_status["new_status"] = "In Progress"
    time.sleep(1)

    response = module_client.post(
        tests.DDSEndpoint.PROJECT_STATUS,
        headers=tests.UserAuth(tests.USER_CREDENTIALS["unitadmin"]).token(module_client),
        query_string={"project": project_id},
        data=json.dumps(new_status),
        content_type="application/json",
    )

    assert response.status_code == http.HTTPStatus.OK
    assert project.current_status == "In Progress"

    time.sleep(1)
    new_status["new_status"] = "Archived"
    new_status["is_aborted"] = True
    response = module_client.post(
        tests.DDSEndpoint.PROJECT_STATUS,
        headers=tests.UserAuth(tests.USER_CREDENTIALS["unitadmin"]).token(module_client),
        query_string={"project": project_id},
        data=json.dumps(new_status),
        content_type="application/json",
    )

    assert response.status_code == http.HTTPStatus.OK
    assert project.current_status == "Archived"
    assert max(project.project_statuses, key=lambda x: x.date_created).is_aborted
    assert not file_in_db(test_dict=first_new_file, project=project.id)

    for field, value in vars(project).items():
        if field in fields_set_to_null:
            assert not value
    assert len(project.researchusers) == 0


def test_check_invalid_transitions_from_in_progress(module_client, test_project):
    """Check all invalid transitions from In Progress"""

    project_id = test_project
    project = project_row(project_id=project_id)

    # In Progress to Expired
    new_status = {"new_status": "Expired"}
    response = module_client.post(
        tests.DDSEndpoint.PROJECT_STATUS,
        headers=tests.UserAuth(tests.USER_CREDENTIALS["unitadmin"]).token(module_client),
        query_string={"project": project_id},
        data=json.dumps(new_status),
        content_type="application/json",
    )

    assert response.status_code == http.HTTPStatus.BAD_REQUEST
    assert project.current_status == "In Progress"
    assert "Invalid status transition" in response.json["message"]

    # In Progress to Archived
    new_status["new_status"] = "Archived"
    response = module_client.post(
        tests.DDSEndpoint.PROJECT_STATUS,
        headers=tests.UserAuth(tests.USER_CREDENTIALS["unitadmin"]).token(module_client),
        query_string={"project": project_id},
        data=json.dumps(new_status),
        content_type="application/json",
    )

    assert response.status_code == http.HTTPStatus.BAD_REQUEST
    assert project.current_status == "In Progress"
    assert (
        "Project cannot be archived from this status but can be aborted if it has ever been made available"
        in response.json["message"]
    )


def test_set_project_to_available_valid_transition(module_client, test_project):
    """Set status to Available for test project"""

    new_status = {"new_status": "Available", "deadline": 10}

    project_id = test_project
    project = project_row(project_id=project_id)
    time.sleep(1)

    response = module_client.post(
        tests.DDSEndpoint.PROJECT_STATUS,
        headers=tests.UserAuth(tests.USER_CREDENTIALS["unitadmin"]).token(module_client),
        query_string={"project": project_id},
        data=json.dumps(new_status),
        content_type="application/json",
    )

    assert response.status_code == http.HTTPStatus.OK
    assert project.current_status == "Available"

    db_deadline = max(project.project_statuses, key=lambda x: x.date_created).deadline
    calc_deadline = datetime.datetime.now().replace(
        hour=23, minute=59, second=59, microsecond=0
    ) + datetime.timedelta(days=new_status["deadline"])

    assert db_deadline == calc_deadline
=======
    assert response.status_code == http.HTTPStatus.OK
    assert project.current_status == "Available"

    db_deadline = max(project.project_statuses, key=lambda x: x.date_created).deadline
    calc_deadline = datetime.datetime.utcnow().replace(
        hour=23, minute=59, second=59, microsecond=0
    ) + datetime.timedelta(days=new_status["deadline"])

    assert db_deadline == calc_deadline


def test_set_project_to_available_no_mail(module_client, boto3_session):
    """Set status to Available for test project, but skip sending mails"""
    current_unit_admins = models.UnitUser.query.filter_by(unit_id=1, is_admin=True).count()
    assert current_unit_admins == 3

    token = tests.UserAuth(tests.USER_CREDENTIALS["unituser"]).token(module_client)

    response = module_client.post(
        tests.DDSEndpoint.PROJECT_CREATE,
        headers=token,
        json=proj_data_with_existing_users,
    )
    assert response.status_code == http.HTTPStatus.OK
    assert response.json and response.json.get("user_addition_statuses")
    for x in response.json.get("user_addition_statuses"):
        assert "given access to the Project" in x

    public_project_id = response.json.get("project_id")

    with unittest.mock.patch.object(flask_mail.Mail, "send") as mock_mail_send:
        with unittest.mock.patch.object(
            dds_web.api.user.AddUser, "compose_and_send_email_to_user"
        ) as mock_mail_func:
            response = module_client.post(
                tests.DDSEndpoint.PROJECT_STATUS,
                headers=token,
                query_string={"project": public_project_id},
                json={"new_status": "Available", "deadline": 10, "send_email": False},
            )
            # assert that no mail is being sent.
            assert mock_mail_func.called == False
        assert mock_mail_send.call_count == 0

    assert response.status_code == http.HTTPStatus.OK
    assert "An e-mail notification has not been sent." in response.json["message"]
>>>>>>> 8d94356e


def test_set_project_to_deleted_from_available(module_client, test_project):
    """Try to set status to Deleted for test project in Available"""

    new_status = {"new_status": "Deleted"}

    project_id = test_project
    project = project_row(project_id=project_id)

    response = module_client.post(
        tests.DDSEndpoint.PROJECT_STATUS,
        headers=tests.UserAuth(tests.USER_CREDENTIALS["unitadmin"]).token(module_client),
        query_string={"project": project_id},
<<<<<<< HEAD
        data=json.dumps(new_status),
        content_type="application/json",
=======
        json=new_status,
>>>>>>> 8d94356e
    )

    assert response.status_code == http.HTTPStatus.BAD_REQUEST
    assert project.current_status == "Available"


<<<<<<< HEAD
def test_set_project_to_expired_from_available(module_client, test_project):
    """Set status to Expired for test project"""

    new_status = {"new_status": "Expired", "deadline": 5}

    project_id = test_project
    project = project_row(project_id=project_id)
    time.sleep(1)

    response = module_client.post(
        tests.DDSEndpoint.PROJECT_STATUS,
        headers=tests.UserAuth(tests.USER_CREDENTIALS["unitadmin"]).token(module_client),
        query_string={"project": project_id},
        data=json.dumps(new_status),
        content_type="application/json",
    )

    assert response.status_code == http.HTTPStatus.OK
    assert project.current_status == "Expired"

    db_deadline = max(project.project_statuses, key=lambda x: x.date_created).deadline
    calc_deadline = datetime.datetime.now().replace(
        hour=23, minute=59, second=59, microsecond=0
    ) + datetime.timedelta(days=new_status["deadline"])

    assert db_deadline == calc_deadline


def test_project_availability_after_set_to_expired_more_than_twice(module_client, test_project):
    """Try to set status to Available for test project after being in Expired 3 times"""

    new_status = {"new_status": "Available", "deadline": 5}

    project_id = test_project
    project = project_row(project_id=project_id)
    time.sleep(1)

    response = module_client.post(
        tests.DDSEndpoint.PROJECT_STATUS,
        headers=tests.UserAuth(tests.USER_CREDENTIALS["unitadmin"]).token(module_client),
        query_string={"project": project_id},
        data=json.dumps(new_status),
        content_type="application/json",
    )

    assert response.status_code == http.HTTPStatus.OK
    assert project.current_status == "Available"

    new_status["new_status"] = "Expired"
    time.sleep(1)

    response = module_client.post(
        tests.DDSEndpoint.PROJECT_STATUS,
        headers=tests.UserAuth(tests.USER_CREDENTIALS["unitadmin"]).token(module_client),
        query_string={"project": project_id},
        data=json.dumps(new_status),
        content_type="application/json",
    )

    assert response.status_code == http.HTTPStatus.OK
    assert project.current_status == "Expired"

    new_status["new_status"] = "Available"
    time.sleep(1)

    response = module_client.post(
        tests.DDSEndpoint.PROJECT_STATUS,
        headers=tests.UserAuth(tests.USER_CREDENTIALS["unitadmin"]).token(module_client),
        query_string={"project": project_id},
        data=json.dumps(new_status),
        content_type="application/json",
    )

    assert response.status_code == http.HTTPStatus.OK
    assert project.current_status == "Available"

    new_status["new_status"] = "Expired"
    time.sleep(1)

=======
def test_check_deadline_remains_same_when_made_available_again_after_going_to_in_progress(
    module_client, test_project
):
    """Check deadline remains same when an available project goes to In Progress and is made available again"""
    project_id = test_project
    project = project_row(project_id=project_id)
    assert project.current_status == "Available"
    deadline_initial = project.current_deadline

    time.sleep(1)
    new_status = {"new_status": "In Progress"}
>>>>>>> 8d94356e
    response = module_client.post(
        tests.DDSEndpoint.PROJECT_STATUS,
        headers=tests.UserAuth(tests.USER_CREDENTIALS["unitadmin"]).token(module_client),
        query_string={"project": project_id},
<<<<<<< HEAD
        data=json.dumps(new_status),
        content_type="application/json",
    )

    assert response.status_code == http.HTTPStatus.OK
    assert project.current_status == "Expired"

    new_status["new_status"] = "Available"
    time.sleep(1)

    response = module_client.post(
        tests.DDSEndpoint.PROJECT_STATUS,
        headers=tests.UserAuth(tests.USER_CREDENTIALS["unitadmin"]).token(module_client),
        query_string={"project": project_id},
        data=json.dumps(new_status),
        content_type="application/json",
    )

    assert response.status_code == http.HTTPStatus.BAD_REQUEST
    assert project.current_status == "Expired"

    assert "Project cannot be made Available any more times" in response.json["message"]


def test_invalid_transitions_from_expired(module_client, test_project):
    """Check all invalid transitions from Expired"""

    # Expired to In progress
    new_status = {"new_status": "In Progress"}
    project_id = test_project
    project = project_row(project_id=project_id)
    response = module_client.post(
        tests.DDSEndpoint.PROJECT_STATUS,
        headers=tests.UserAuth(tests.USER_CREDENTIALS["unitadmin"]).token(module_client),
        query_string={"project": project_id},
        data=json.dumps(new_status),
        content_type="application/json",
    )
    assert response.status_code == http.HTTPStatus.BAD_REQUEST
    assert project.current_status == "Expired"
    assert "Invalid status transition" in response.json["message"]

    # Expired to Deleted
    new_status["new_status"] = "Deleted"
    response = module_client.post(
        tests.DDSEndpoint.PROJECT_STATUS,
        headers=tests.UserAuth(tests.USER_CREDENTIALS["unitadmin"]).token(module_client),
        query_string={"project": project_id},
        data=json.dumps(new_status),
        content_type="application/json",
    )
    assert response.status_code == http.HTTPStatus.BAD_REQUEST
    assert project.current_status == "Expired"
    assert "Invalid status transition" in response.json["message"]


def test_set_project_to_archived(module_client, test_project, boto3_session):
    """Archive an expired project"""

    new_status = {"new_status": "Archived"}
    project_id = test_project
    project = project_row(project_id=project_id)

    assert file_in_db(test_dict=first_new_file, project=project.id)

=======
        json=new_status,
    )
    assert response.status_code == http.HTTPStatus.OK
    assert project.current_status == "In Progress"
    time.sleep(1)

    # Try to delete the project
    new_status = {"new_status": "Deleted"}
>>>>>>> 8d94356e
    response = module_client.post(
        tests.DDSEndpoint.PROJECT_STATUS,
        headers=tests.UserAuth(tests.USER_CREDENTIALS["unitadmin"]).token(module_client),
        query_string={"project": project_id},
        json=new_status,
    )
    assert response.status_code == http.HTTPStatus.BAD_REQUEST
    assert (
        "You cannot delete a project that has been made available previously"
        in response.json["message"]
    )
    assert project.current_status == "In Progress"

    new_status = {"new_status": "Available"}
    response = module_client.post(
        tests.DDSEndpoint.PROJECT_STATUS,
        headers=tests.UserAuth(tests.USER_CREDENTIALS["unitadmin"]).token(module_client),
        query_string={"project": project_id},
        json=new_status,
    )
    assert response.status_code == http.HTTPStatus.OK
    assert project.current_status == "Available"
    assert project.current_deadline == deadline_initial


<<<<<<< HEAD
    assert response.status_code == http.HTTPStatus.OK
    assert project.current_status == "Archived"
    assert not max(project.project_statuses, key=lambda x: x.date_created).is_aborted
    assert not file_in_db(test_dict=first_new_file, project=project.id)


def test_invalid_transitions_from_archived(module_client, test_project):
    """Check all invalid transitions from Archived"""

    # Archived to In progress
=======
def test_set_project_to_expired_from_available(module_client, test_project):
    """Set status to Expired for test project"""

    new_status = {"new_status": "Expired", "deadline": 5}

>>>>>>> 8d94356e
    project_id = test_project
    project = project_row(project_id=project_id)
    time.sleep(1)

    response = module_client.post(
        tests.DDSEndpoint.PROJECT_STATUS,
        headers=tests.UserAuth(tests.USER_CREDENTIALS["unitadmin"]).token(module_client),
        query_string={"project": project_id},
        json=new_status,
    )

    assert response.status_code == http.HTTPStatus.OK
    assert project.current_status == "Expired"

    db_deadline = max(project.project_statuses, key=lambda x: x.date_created).deadline
    calc_deadline = datetime.datetime.utcnow().replace(
        hour=23, minute=59, second=59, microsecond=0
    ) + datetime.timedelta(days=new_status["deadline"])

    assert db_deadline == calc_deadline


def test_project_availability_after_set_to_expired_more_than_twice(module_client, test_project):
    """Try to set status to Available for test project after being in Expired 3 times"""

    new_status = {"new_status": "Available", "deadline": 5}

    project_id = test_project
    project = project_row(project_id=project_id)
    time.sleep(1)

    response = module_client.post(
        tests.DDSEndpoint.PROJECT_STATUS,
        headers=tests.UserAuth(tests.USER_CREDENTIALS["unitadmin"]).token(module_client),
        query_string={"project": project_id},
        json=new_status,
    )

    assert response.status_code == http.HTTPStatus.OK
    assert project.current_status == "Available"

    new_status["new_status"] = "Expired"
    time.sleep(1)

    response = module_client.post(
        tests.DDSEndpoint.PROJECT_STATUS,
        headers=tests.UserAuth(tests.USER_CREDENTIALS["unitadmin"]).token(module_client),
        query_string={"project": project_id},
        json=new_status,
    )

<<<<<<< HEAD
=======
    assert response.status_code == http.HTTPStatus.OK
    assert project.current_status == "Expired"

    new_status["new_status"] = "Available"
    time.sleep(1)

    response = module_client.post(
        tests.DDSEndpoint.PROJECT_STATUS,
        headers=tests.UserAuth(tests.USER_CREDENTIALS["unitadmin"]).token(module_client),
        query_string={"project": project_id},
        json=new_status,
    )

    assert response.status_code == http.HTTPStatus.OK
    assert project.current_status == "Available"

    new_status["new_status"] = "Expired"
    time.sleep(1)

    response = module_client.post(
        tests.DDSEndpoint.PROJECT_STATUS,
        headers=tests.UserAuth(tests.USER_CREDENTIALS["unitadmin"]).token(module_client),
        query_string={"project": project_id},
        json=new_status,
    )

    assert response.status_code == http.HTTPStatus.OK
    assert project.current_status == "Expired"

    new_status["new_status"] = "Available"
    time.sleep(1)

    response = module_client.post(
        tests.DDSEndpoint.PROJECT_STATUS,
        headers=tests.UserAuth(tests.USER_CREDENTIALS["unitadmin"]).token(module_client),
        query_string={"project": project_id},
        json=new_status,
    )

    assert response.status_code == http.HTTPStatus.BAD_REQUEST
    assert project.current_status == "Expired"

    assert "Project cannot be made Available any more times" in response.json["message"]


def test_invalid_transitions_from_expired(module_client, test_project):
    """Check all invalid transitions from Expired"""

    # Expired to In progress
    new_status = {"new_status": "In Progress"}
    project_id = test_project
    project = project_row(project_id=project_id)
    response = module_client.post(
        tests.DDSEndpoint.PROJECT_STATUS,
        headers=tests.UserAuth(tests.USER_CREDENTIALS["unitadmin"]).token(module_client),
        query_string={"project": project_id},
        json=new_status,
    )
    assert response.status_code == http.HTTPStatus.BAD_REQUEST
    assert project.current_status == "Expired"
    assert (
        "You cannot retract a project that has the current status 'Expired'"
        in response.json["message"]
    )

    # Expired to Deleted
    new_status["new_status"] = "Deleted"
    response = module_client.post(
        tests.DDSEndpoint.PROJECT_STATUS,
        headers=tests.UserAuth(tests.USER_CREDENTIALS["unitadmin"]).token(module_client),
        query_string={"project": project_id},
        json=new_status,
    )
    assert response.status_code == http.HTTPStatus.BAD_REQUEST
    assert project.current_status == "Expired"
    assert (
        "You cannot delete a project that has the current status 'Expired'"
        in response.json["message"]
    )


def test_set_project_to_archived(module_client, test_project, boto3_session):
    """Archive an expired project"""

    new_status = {"new_status": "Archived"}
    project_id = test_project
    project = project_row(project_id=project_id)

    assert file_in_db(test_dict=FIRST_NEW_FILE, project=project.id)
    assert project.project_user_keys

    response = module_client.post(
        tests.DDSEndpoint.PROJECT_STATUS,
        headers=tests.UserAuth(tests.USER_CREDENTIALS["unitadmin"]).token(module_client),
        query_string={"project": project_id},
        json=new_status,
    )

    assert response.status_code == http.HTTPStatus.OK
    assert project.current_status == "Archived"
    assert not max(project.project_statuses, key=lambda x: x.date_created).is_aborted
    assert not file_in_db(test_dict=FIRST_NEW_FILE, project=project.id)
    assert not project.project_user_keys


def test_invalid_transitions_from_archived(module_client, test_project):
    """Check all invalid transitions from Archived"""

    # Archived to In progress
    project_id = test_project
    project = project_row(project_id=project_id)

>>>>>>> 8d94356e
    new_status = {"new_status": "In Progress"}
    response = module_client.post(
        tests.DDSEndpoint.PROJECT_STATUS,
        headers=tests.UserAuth(tests.USER_CREDENTIALS["unitadmin"]).token(module_client),
        query_string={"project": project_id},
<<<<<<< HEAD
        data=json.dumps(new_status),
        content_type="application/json",
    )
    assert response.status_code == http.HTTPStatus.BAD_REQUEST
    assert project.current_status == "Archived"
    assert "Invalid status transition" in response.json["message"]
=======
        json=new_status,
    )
    assert response.status_code == http.HTTPStatus.BAD_REQUEST
    assert project.current_status == "Archived"
    assert "Cannot change status for a project" in response.json["message"]
>>>>>>> 8d94356e

    # Archived to Deleted
    new_status["new_status"] = "Deleted"
    response = module_client.post(
        tests.DDSEndpoint.PROJECT_STATUS,
        headers=tests.UserAuth(tests.USER_CREDENTIALS["unitadmin"]).token(module_client),
        query_string={"project": project_id},
<<<<<<< HEAD
        data=json.dumps(new_status),
        content_type="application/json",
    )
    assert response.status_code == http.HTTPStatus.BAD_REQUEST
    assert project.current_status == "Archived"
    assert "Invalid status transition" in response.json["message"]
=======
        json=new_status,
    )
    assert response.status_code == http.HTTPStatus.BAD_REQUEST
    assert project.current_status == "Archived"
    assert "Cannot change status for a project" in response.json["message"]
>>>>>>> 8d94356e

    # Archived to Available
    new_status["new_status"] = "Available"
    response = module_client.post(
        tests.DDSEndpoint.PROJECT_STATUS,
        headers=tests.UserAuth(tests.USER_CREDENTIALS["unitadmin"]).token(module_client),
        query_string={"project": project_id},
<<<<<<< HEAD
        data=json.dumps(new_status),
        content_type="application/json",
    )
    assert response.status_code == http.HTTPStatus.BAD_REQUEST
    assert project.current_status == "Archived"
    assert "Invalid status transition" in response.json["message"]
=======
        json=new_status,
    )
    assert response.status_code == http.HTTPStatus.BAD_REQUEST
    assert project.current_status == "Archived"
    assert "Cannot change status for a project" in response.json["message"]
>>>>>>> 8d94356e

    # Archived to Expired
    new_status["new_status"] = "Expired"
    response = module_client.post(
        tests.DDSEndpoint.PROJECT_STATUS,
        headers=tests.UserAuth(tests.USER_CREDENTIALS["unitadmin"]).token(module_client),
        query_string={"project": project_id},
<<<<<<< HEAD
        data=json.dumps(new_status),
        content_type="application/json",
    )
    assert response.status_code == http.HTTPStatus.BAD_REQUEST
    assert project.current_status == "Archived"
    assert "Invalid status transition" in response.json["message"]
=======
        json=new_status,
    )
    assert response.status_code == http.HTTPStatus.BAD_REQUEST
    assert project.current_status == "Archived"
    assert "Cannot change status for a project" in response.json["message"]
>>>>>>> 8d94356e
<|MERGE_RESOLUTION|>--- conflicted
+++ resolved
@@ -10,54 +10,31 @@
 
 # Installed
 import boto3
-<<<<<<< HEAD
-=======
 import flask_mail
->>>>>>> 8d94356e
 
 # Own
 import dds_web
 import tests
-<<<<<<< HEAD
-from tests.test_files_new import project_row, file_in_db, first_new_file
-=======
 from tests.test_files_new import project_row, file_in_db, FIRST_NEW_FILE
 from tests.test_project_creation import proj_data_with_existing_users, create_unit_admins
 from dds_web.database import models
->>>>>>> 8d94356e
 
 # CONFIG ################################################################################## CONFIG #
 
 proj_data = {
-<<<<<<< HEAD
-    "pi": "piName",
-=======
     "pi": "researchuser@mailtrap.io",
->>>>>>> 8d94356e
     "title": "Test proj",
     "description": "A longer project description",
     "users_to_add": [{"email": "researchuser2@mailtrap.io", "role": "Project Owner"}],
 }
 fields_set_to_null = [
-<<<<<<< HEAD
-    "public_id",
-=======
->>>>>>> 8d94356e
     "title",
     "date_created",
     "description",
     "pi",
     "public_key",
-<<<<<<< HEAD
-    "private_key",
-    "privkey_salt",
-    "privkey_nonce",
-    "unit_id",
-    "created_by",
-=======
     # "unit_id",
     # "created_by",
->>>>>>> 8d94356e
     # "is_active",
     # "date_updated",
 ]
@@ -70,43 +47,20 @@
         response = module_client.post(
             tests.DDSEndpoint.PROJECT_CREATE,
             headers=tests.UserAuth(tests.USER_CREDENTIALS["unituser"]).token(module_client),
-<<<<<<< HEAD
-            data=json.dumps(proj_data),
-            content_type="application/json",
-        )
-    project_id = response.json.get("project_id")
-=======
             json=proj_data,
         )
         project_id = response.json.get("project_id")
->>>>>>> 8d94356e
     # add a file
     response = module_client.post(
         tests.DDSEndpoint.FILE_NEW,
         headers=tests.UserAuth(tests.USER_CREDENTIALS["unitadmin"]).token(module_client),
         query_string={"project": project_id},
-<<<<<<< HEAD
-        data=json.dumps(first_new_file),
-        content_type="application/json",
-=======
         json=FIRST_NEW_FILE,
->>>>>>> 8d94356e
     )
 
     return project_id
 
 
-<<<<<<< HEAD
-def test_set_project_to_deleted_from_in_progress(module_client, boto3_session):
-    """Create project and set status to deleted"""
-
-    new_status = {"new_status": "Deleted"}
-    response = module_client.post(
-        tests.DDSEndpoint.PROJECT_CREATE,
-        headers=tests.UserAuth(tests.USER_CREDENTIALS["unituser"]).token(module_client),
-        data=json.dumps(proj_data),
-        content_type="application/json",
-=======
 def test_submit_request_with_invalid_args(module_client, boto3_session):
     """Submit status request with invalid arguments"""
     create_unit_admins(num_admins=2)
@@ -118,15 +72,12 @@
         tests.DDSEndpoint.PROJECT_CREATE,
         headers=tests.UserAuth(tests.USER_CREDENTIALS["unituser"]).token(module_client),
         json=proj_data,
->>>>>>> 8d94356e
     )
     assert response.status_code == http.HTTPStatus.OK
 
     project_id = response.json.get("project_id")
     project = project_row(project_id=project_id)
 
-<<<<<<< HEAD
-=======
     response = module_client.post(
         tests.DDSEndpoint.PROJECT_STATUS,
         headers=tests.UserAuth(tests.USER_CREDENTIALS["unitadmin"]).token(module_client),
@@ -163,24 +114,11 @@
     project_id = response.json.get("project_id")
     project = project_row(project_id=project_id)
 
->>>>>>> 8d94356e
     # add a file
     response = module_client.post(
         tests.DDSEndpoint.FILE_NEW,
         headers=tests.UserAuth(tests.USER_CREDENTIALS["unitadmin"]).token(module_client),
         query_string={"project": project_id},
-<<<<<<< HEAD
-        data=json.dumps(first_new_file),
-        content_type="application/json",
-    )
-
-    assert file_in_db(test_dict=first_new_file, project=project.id)
-
-    for field, value in vars(project).items():
-        if field in fields_set_to_null:
-            assert value
-
-=======
         json=FIRST_NEW_FILE,
     )
 
@@ -200,7 +138,6 @@
     assert response.status_code == http.HTTPStatus.OK
     assert response.json["current_status"] == project.current_status
 
->>>>>>> 8d94356e
     response = module_client.post(
         tests.DDSEndpoint.PROJECT_STATUS,
         headers=tests.UserAuth(tests.USER_CREDENTIALS["unitadmin"]).token(module_client),
@@ -237,61 +174,15 @@
         json=FIRST_NEW_FILE,
     )
 
-    assert response.status_code == http.HTTPStatus.OK
-    assert project.current_status == "Deleted"
-    for field, value in vars(project).items():
-        if field in fields_set_to_null:
-            assert not value
-
-
-def test_aborted_project(module_client, boto3_session):
-    """Create a project and try to abort it"""
-
-    response = module_client.post(
-        tests.DDSEndpoint.PROJECT_CREATE,
-        headers=tests.UserAuth(tests.USER_CREDENTIALS["unituser"]).token(module_client),
-        data=json.dumps(proj_data),
-        content_type="application/json",
-    )
-    assert response.status_code == http.HTTPStatus.OK
-
-    project_id = response.json.get("project_id")
-    # add a file
-    response = module_client.post(
-        tests.DDSEndpoint.FILE_NEW,
-        headers=tests.UserAuth(tests.USER_CREDENTIALS["unitadmin"]).token(module_client),
-        query_string={"project": project_id},
-        data=json.dumps(first_new_file),
-        content_type="application/json",
-    )
-
-    project = project_row(project_id=project_id)
-
-<<<<<<< HEAD
-    assert file_in_db(test_dict=first_new_file, project=project.id)
-=======
+    project = project_row(project_id=project_id)
+
     assert file_in_db(test_dict=FIRST_NEW_FILE, project=project.id)
->>>>>>> 8d94356e
 
     new_status = {"new_status": "Archived"}
     response = module_client.post(
         tests.DDSEndpoint.PROJECT_STATUS,
         headers=tests.UserAuth(tests.USER_CREDENTIALS["unitadmin"]).token(module_client),
         query_string={"project": project_id},
-<<<<<<< HEAD
-        data=json.dumps(new_status),
-        content_type="application/json",
-    )
-
-    assert response.status_code == http.HTTPStatus.BAD_REQUEST
-    assert project.current_status == "In Progress"
-    assert (
-        "Project cannot be archived from this status but can be aborted if it has ever been made available"
-        in response.json["message"]
-    )
-
-    new_status["new_status"] = "Available"
-=======
         json=new_status,
     )
 
@@ -389,50 +280,23 @@
     new_status = {"new_status": "Available"}
     time.sleep(1)
 
->>>>>>> 8d94356e
-    response = module_client.post(
-        tests.DDSEndpoint.PROJECT_STATUS,
-        headers=tests.UserAuth(tests.USER_CREDENTIALS["unitadmin"]).token(module_client),
-        query_string={"project": project_id},
-<<<<<<< HEAD
-        data=json.dumps(new_status),
-        content_type="application/json",
-=======
-        json=new_status,
->>>>>>> 8d94356e
+    response = module_client.post(
+        tests.DDSEndpoint.PROJECT_STATUS,
+        headers=tests.UserAuth(tests.USER_CREDENTIALS["unitadmin"]).token(module_client),
+        query_string={"project": project_id},
+        json=new_status,
     )
 
     assert response.status_code == http.HTTPStatus.OK
     assert project.current_status == "Available"
 
-<<<<<<< HEAD
-    for field, value in vars(project).items():
-        if field in fields_set_to_null:
-            assert value
-    assert len(project.researchusers) > 0
-
-    time.sleep(1)
-    new_status["new_status"] = "Archived"
-    new_status["is_aborted"] = True
-=======
     new_status["new_status"] = "In Progress"
     time.sleep(1)
 
->>>>>>> 8d94356e
-    response = module_client.post(
-        tests.DDSEndpoint.PROJECT_STATUS,
-        headers=tests.UserAuth(tests.USER_CREDENTIALS["unitadmin"]).token(module_client),
-        query_string={"project": project_id},
-<<<<<<< HEAD
-        data=json.dumps(new_status),
-        content_type="application/json",
-    )
-
-    assert response.status_code == http.HTTPStatus.OK
-    assert project.current_status == "Archived"
-    assert max(project.project_statuses, key=lambda x: x.date_created).is_aborted
-    assert not file_in_db(test_dict=first_new_file, project=project.id)
-=======
+    response = module_client.post(
+        tests.DDSEndpoint.PROJECT_STATUS,
+        headers=tests.UserAuth(tests.USER_CREDENTIALS["unitadmin"]).token(module_client),
+        query_string={"project": project_id},
         json=new_status,
     )
 
@@ -466,23 +330,11 @@
     assert project.current_status == "Archived"
     assert max(project.project_statuses, key=lambda x: x.date_created).is_aborted
     assert not file_in_db(test_dict=FIRST_NEW_FILE, project=project.id)
->>>>>>> 8d94356e
 
     for field, value in vars(project).items():
         if field in fields_set_to_null:
             assert not value
     assert len(project.researchusers) == 0
-<<<<<<< HEAD
-
-
-def test_abort_from_in_progress_once_made_available(module_client, boto3_session):
-    """Creat project and abort in from In Progress after it has been made available"""
-    response = module_client.post(
-        tests.DDSEndpoint.PROJECT_CREATE,
-        headers=tests.UserAuth(tests.USER_CREDENTIALS["unituser"]).token(module_client),
-        data=json.dumps(proj_data),
-        content_type="application/json",
-=======
     assert not project.project_user_keys
 
 
@@ -495,7 +347,6 @@
         tests.DDSEndpoint.PROJECT_CREATE,
         headers=tests.UserAuth(tests.USER_CREDENTIALS["unitadmin"]).token(module_client),
         json=proj_data,
->>>>>>> 8d94356e
     )
     assert response.status_code == http.HTTPStatus.OK
 
@@ -547,135 +398,6 @@
         json=new_status,
     )
 
-<<<<<<< HEAD
-    # add a file
-    response = module_client.post(
-        tests.DDSEndpoint.FILE_NEW,
-        headers=tests.UserAuth(tests.USER_CREDENTIALS["unitadmin"]).token(module_client),
-        query_string={"project": project_id},
-        data=json.dumps(first_new_file),
-        content_type="application/json",
-    )
-
-    project = project_row(project_id=project_id)
-
-    assert file_in_db(test_dict=first_new_file, project=project.id)
-
-    new_status = {"new_status": "Available"}
-    time.sleep(1)
-
-    response = module_client.post(
-        tests.DDSEndpoint.PROJECT_STATUS,
-        headers=tests.UserAuth(tests.USER_CREDENTIALS["unitadmin"]).token(module_client),
-        query_string={"project": project_id},
-        data=json.dumps(new_status),
-        content_type="application/json",
-    )
-
-    assert response.status_code == http.HTTPStatus.OK
-    assert project.current_status == "Available"
-
-    new_status["new_status"] = "In Progress"
-    time.sleep(1)
-
-    response = module_client.post(
-        tests.DDSEndpoint.PROJECT_STATUS,
-        headers=tests.UserAuth(tests.USER_CREDENTIALS["unitadmin"]).token(module_client),
-        query_string={"project": project_id},
-        data=json.dumps(new_status),
-        content_type="application/json",
-    )
-
-    assert response.status_code == http.HTTPStatus.OK
-    assert project.current_status == "In Progress"
-
-    time.sleep(1)
-    new_status["new_status"] = "Archived"
-    new_status["is_aborted"] = True
-    response = module_client.post(
-        tests.DDSEndpoint.PROJECT_STATUS,
-        headers=tests.UserAuth(tests.USER_CREDENTIALS["unitadmin"]).token(module_client),
-        query_string={"project": project_id},
-        data=json.dumps(new_status),
-        content_type="application/json",
-    )
-
-    assert response.status_code == http.HTTPStatus.OK
-    assert project.current_status == "Archived"
-    assert max(project.project_statuses, key=lambda x: x.date_created).is_aborted
-    assert not file_in_db(test_dict=first_new_file, project=project.id)
-
-    for field, value in vars(project).items():
-        if field in fields_set_to_null:
-            assert not value
-    assert len(project.researchusers) == 0
-
-
-def test_check_invalid_transitions_from_in_progress(module_client, test_project):
-    """Check all invalid transitions from In Progress"""
-
-    project_id = test_project
-    project = project_row(project_id=project_id)
-
-    # In Progress to Expired
-    new_status = {"new_status": "Expired"}
-    response = module_client.post(
-        tests.DDSEndpoint.PROJECT_STATUS,
-        headers=tests.UserAuth(tests.USER_CREDENTIALS["unitadmin"]).token(module_client),
-        query_string={"project": project_id},
-        data=json.dumps(new_status),
-        content_type="application/json",
-    )
-
-    assert response.status_code == http.HTTPStatus.BAD_REQUEST
-    assert project.current_status == "In Progress"
-    assert "Invalid status transition" in response.json["message"]
-
-    # In Progress to Archived
-    new_status["new_status"] = "Archived"
-    response = module_client.post(
-        tests.DDSEndpoint.PROJECT_STATUS,
-        headers=tests.UserAuth(tests.USER_CREDENTIALS["unitadmin"]).token(module_client),
-        query_string={"project": project_id},
-        data=json.dumps(new_status),
-        content_type="application/json",
-    )
-
-    assert response.status_code == http.HTTPStatus.BAD_REQUEST
-    assert project.current_status == "In Progress"
-    assert (
-        "Project cannot be archived from this status but can be aborted if it has ever been made available"
-        in response.json["message"]
-    )
-
-
-def test_set_project_to_available_valid_transition(module_client, test_project):
-    """Set status to Available for test project"""
-
-    new_status = {"new_status": "Available", "deadline": 10}
-
-    project_id = test_project
-    project = project_row(project_id=project_id)
-    time.sleep(1)
-
-    response = module_client.post(
-        tests.DDSEndpoint.PROJECT_STATUS,
-        headers=tests.UserAuth(tests.USER_CREDENTIALS["unitadmin"]).token(module_client),
-        query_string={"project": project_id},
-        data=json.dumps(new_status),
-        content_type="application/json",
-    )
-
-    assert response.status_code == http.HTTPStatus.OK
-    assert project.current_status == "Available"
-
-    db_deadline = max(project.project_statuses, key=lambda x: x.date_created).deadline
-    calc_deadline = datetime.datetime.now().replace(
-        hour=23, minute=59, second=59, microsecond=0
-    ) + datetime.timedelta(days=new_status["deadline"])
-
-    assert db_deadline == calc_deadline
-=======
     assert response.status_code == http.HTTPStatus.OK
     assert project.current_status == "Available"
 
@@ -722,7 +444,6 @@
 
     assert response.status_code == http.HTTPStatus.OK
     assert "An e-mail notification has not been sent." in response.json["message"]
->>>>>>> 8d94356e
 
 
 def test_set_project_to_deleted_from_available(module_client, test_project):
@@ -737,99 +458,13 @@
         tests.DDSEndpoint.PROJECT_STATUS,
         headers=tests.UserAuth(tests.USER_CREDENTIALS["unitadmin"]).token(module_client),
         query_string={"project": project_id},
-<<<<<<< HEAD
-        data=json.dumps(new_status),
-        content_type="application/json",
-=======
-        json=new_status,
->>>>>>> 8d94356e
+        json=new_status,
     )
 
     assert response.status_code == http.HTTPStatus.BAD_REQUEST
     assert project.current_status == "Available"
 
 
-<<<<<<< HEAD
-def test_set_project_to_expired_from_available(module_client, test_project):
-    """Set status to Expired for test project"""
-
-    new_status = {"new_status": "Expired", "deadline": 5}
-
-    project_id = test_project
-    project = project_row(project_id=project_id)
-    time.sleep(1)
-
-    response = module_client.post(
-        tests.DDSEndpoint.PROJECT_STATUS,
-        headers=tests.UserAuth(tests.USER_CREDENTIALS["unitadmin"]).token(module_client),
-        query_string={"project": project_id},
-        data=json.dumps(new_status),
-        content_type="application/json",
-    )
-
-    assert response.status_code == http.HTTPStatus.OK
-    assert project.current_status == "Expired"
-
-    db_deadline = max(project.project_statuses, key=lambda x: x.date_created).deadline
-    calc_deadline = datetime.datetime.now().replace(
-        hour=23, minute=59, second=59, microsecond=0
-    ) + datetime.timedelta(days=new_status["deadline"])
-
-    assert db_deadline == calc_deadline
-
-
-def test_project_availability_after_set_to_expired_more_than_twice(module_client, test_project):
-    """Try to set status to Available for test project after being in Expired 3 times"""
-
-    new_status = {"new_status": "Available", "deadline": 5}
-
-    project_id = test_project
-    project = project_row(project_id=project_id)
-    time.sleep(1)
-
-    response = module_client.post(
-        tests.DDSEndpoint.PROJECT_STATUS,
-        headers=tests.UserAuth(tests.USER_CREDENTIALS["unitadmin"]).token(module_client),
-        query_string={"project": project_id},
-        data=json.dumps(new_status),
-        content_type="application/json",
-    )
-
-    assert response.status_code == http.HTTPStatus.OK
-    assert project.current_status == "Available"
-
-    new_status["new_status"] = "Expired"
-    time.sleep(1)
-
-    response = module_client.post(
-        tests.DDSEndpoint.PROJECT_STATUS,
-        headers=tests.UserAuth(tests.USER_CREDENTIALS["unitadmin"]).token(module_client),
-        query_string={"project": project_id},
-        data=json.dumps(new_status),
-        content_type="application/json",
-    )
-
-    assert response.status_code == http.HTTPStatus.OK
-    assert project.current_status == "Expired"
-
-    new_status["new_status"] = "Available"
-    time.sleep(1)
-
-    response = module_client.post(
-        tests.DDSEndpoint.PROJECT_STATUS,
-        headers=tests.UserAuth(tests.USER_CREDENTIALS["unitadmin"]).token(module_client),
-        query_string={"project": project_id},
-        data=json.dumps(new_status),
-        content_type="application/json",
-    )
-
-    assert response.status_code == http.HTTPStatus.OK
-    assert project.current_status == "Available"
-
-    new_status["new_status"] = "Expired"
-    time.sleep(1)
-
-=======
 def test_check_deadline_remains_same_when_made_available_again_after_going_to_in_progress(
     module_client, test_project
 ):
@@ -841,78 +476,10 @@
 
     time.sleep(1)
     new_status = {"new_status": "In Progress"}
->>>>>>> 8d94356e
-    response = module_client.post(
-        tests.DDSEndpoint.PROJECT_STATUS,
-        headers=tests.UserAuth(tests.USER_CREDENTIALS["unitadmin"]).token(module_client),
-        query_string={"project": project_id},
-<<<<<<< HEAD
-        data=json.dumps(new_status),
-        content_type="application/json",
-    )
-
-    assert response.status_code == http.HTTPStatus.OK
-    assert project.current_status == "Expired"
-
-    new_status["new_status"] = "Available"
-    time.sleep(1)
-
-    response = module_client.post(
-        tests.DDSEndpoint.PROJECT_STATUS,
-        headers=tests.UserAuth(tests.USER_CREDENTIALS["unitadmin"]).token(module_client),
-        query_string={"project": project_id},
-        data=json.dumps(new_status),
-        content_type="application/json",
-    )
-
-    assert response.status_code == http.HTTPStatus.BAD_REQUEST
-    assert project.current_status == "Expired"
-
-    assert "Project cannot be made Available any more times" in response.json["message"]
-
-
-def test_invalid_transitions_from_expired(module_client, test_project):
-    """Check all invalid transitions from Expired"""
-
-    # Expired to In progress
-    new_status = {"new_status": "In Progress"}
-    project_id = test_project
-    project = project_row(project_id=project_id)
-    response = module_client.post(
-        tests.DDSEndpoint.PROJECT_STATUS,
-        headers=tests.UserAuth(tests.USER_CREDENTIALS["unitadmin"]).token(module_client),
-        query_string={"project": project_id},
-        data=json.dumps(new_status),
-        content_type="application/json",
-    )
-    assert response.status_code == http.HTTPStatus.BAD_REQUEST
-    assert project.current_status == "Expired"
-    assert "Invalid status transition" in response.json["message"]
-
-    # Expired to Deleted
-    new_status["new_status"] = "Deleted"
-    response = module_client.post(
-        tests.DDSEndpoint.PROJECT_STATUS,
-        headers=tests.UserAuth(tests.USER_CREDENTIALS["unitadmin"]).token(module_client),
-        query_string={"project": project_id},
-        data=json.dumps(new_status),
-        content_type="application/json",
-    )
-    assert response.status_code == http.HTTPStatus.BAD_REQUEST
-    assert project.current_status == "Expired"
-    assert "Invalid status transition" in response.json["message"]
-
-
-def test_set_project_to_archived(module_client, test_project, boto3_session):
-    """Archive an expired project"""
-
-    new_status = {"new_status": "Archived"}
-    project_id = test_project
-    project = project_row(project_id=project_id)
-
-    assert file_in_db(test_dict=first_new_file, project=project.id)
-
-=======
+    response = module_client.post(
+        tests.DDSEndpoint.PROJECT_STATUS,
+        headers=tests.UserAuth(tests.USER_CREDENTIALS["unitadmin"]).token(module_client),
+        query_string={"project": project_id},
         json=new_status,
     )
     assert response.status_code == http.HTTPStatus.OK
@@ -921,7 +488,6 @@
 
     # Try to delete the project
     new_status = {"new_status": "Deleted"}
->>>>>>> 8d94356e
     response = module_client.post(
         tests.DDSEndpoint.PROJECT_STATUS,
         headers=tests.UserAuth(tests.USER_CREDENTIALS["unitadmin"]).token(module_client),
@@ -947,24 +513,11 @@
     assert project.current_deadline == deadline_initial
 
 
-<<<<<<< HEAD
-    assert response.status_code == http.HTTPStatus.OK
-    assert project.current_status == "Archived"
-    assert not max(project.project_statuses, key=lambda x: x.date_created).is_aborted
-    assert not file_in_db(test_dict=first_new_file, project=project.id)
-
-
-def test_invalid_transitions_from_archived(module_client, test_project):
-    """Check all invalid transitions from Archived"""
-
-    # Archived to In progress
-=======
 def test_set_project_to_expired_from_available(module_client, test_project):
     """Set status to Expired for test project"""
 
     new_status = {"new_status": "Expired", "deadline": 5}
 
->>>>>>> 8d94356e
     project_id = test_project
     project = project_row(project_id=project_id)
     time.sleep(1)
@@ -1016,8 +569,6 @@
         json=new_status,
     )
 
-<<<<<<< HEAD
-=======
     assert response.status_code == http.HTTPStatus.OK
     assert project.current_status == "Expired"
 
@@ -1130,26 +681,16 @@
     project_id = test_project
     project = project_row(project_id=project_id)
 
->>>>>>> 8d94356e
     new_status = {"new_status": "In Progress"}
     response = module_client.post(
         tests.DDSEndpoint.PROJECT_STATUS,
         headers=tests.UserAuth(tests.USER_CREDENTIALS["unitadmin"]).token(module_client),
         query_string={"project": project_id},
-<<<<<<< HEAD
-        data=json.dumps(new_status),
-        content_type="application/json",
-    )
-    assert response.status_code == http.HTTPStatus.BAD_REQUEST
-    assert project.current_status == "Archived"
-    assert "Invalid status transition" in response.json["message"]
-=======
         json=new_status,
     )
     assert response.status_code == http.HTTPStatus.BAD_REQUEST
     assert project.current_status == "Archived"
     assert "Cannot change status for a project" in response.json["message"]
->>>>>>> 8d94356e
 
     # Archived to Deleted
     new_status["new_status"] = "Deleted"
@@ -1157,20 +698,11 @@
         tests.DDSEndpoint.PROJECT_STATUS,
         headers=tests.UserAuth(tests.USER_CREDENTIALS["unitadmin"]).token(module_client),
         query_string={"project": project_id},
-<<<<<<< HEAD
-        data=json.dumps(new_status),
-        content_type="application/json",
-    )
-    assert response.status_code == http.HTTPStatus.BAD_REQUEST
-    assert project.current_status == "Archived"
-    assert "Invalid status transition" in response.json["message"]
-=======
         json=new_status,
     )
     assert response.status_code == http.HTTPStatus.BAD_REQUEST
     assert project.current_status == "Archived"
     assert "Cannot change status for a project" in response.json["message"]
->>>>>>> 8d94356e
 
     # Archived to Available
     new_status["new_status"] = "Available"
@@ -1178,20 +710,11 @@
         tests.DDSEndpoint.PROJECT_STATUS,
         headers=tests.UserAuth(tests.USER_CREDENTIALS["unitadmin"]).token(module_client),
         query_string={"project": project_id},
-<<<<<<< HEAD
-        data=json.dumps(new_status),
-        content_type="application/json",
-    )
-    assert response.status_code == http.HTTPStatus.BAD_REQUEST
-    assert project.current_status == "Archived"
-    assert "Invalid status transition" in response.json["message"]
-=======
         json=new_status,
     )
     assert response.status_code == http.HTTPStatus.BAD_REQUEST
     assert project.current_status == "Archived"
     assert "Cannot change status for a project" in response.json["message"]
->>>>>>> 8d94356e
 
     # Archived to Expired
     new_status["new_status"] = "Expired"
@@ -1199,17 +722,8 @@
         tests.DDSEndpoint.PROJECT_STATUS,
         headers=tests.UserAuth(tests.USER_CREDENTIALS["unitadmin"]).token(module_client),
         query_string={"project": project_id},
-<<<<<<< HEAD
-        data=json.dumps(new_status),
-        content_type="application/json",
-    )
-    assert response.status_code == http.HTTPStatus.BAD_REQUEST
-    assert project.current_status == "Archived"
-    assert "Invalid status transition" in response.json["message"]
-=======
-        json=new_status,
-    )
-    assert response.status_code == http.HTTPStatus.BAD_REQUEST
-    assert project.current_status == "Archived"
-    assert "Cannot change status for a project" in response.json["message"]
->>>>>>> 8d94356e
+        json=new_status,
+    )
+    assert response.status_code == http.HTTPStatus.BAD_REQUEST
+    assert project.current_status == "Archived"
+    assert "Cannot change status for a project" in response.json["message"]