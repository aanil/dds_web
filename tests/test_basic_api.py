# IMPORTS ################################################################################ IMPORTS #

# Standard library
<<<<<<< HEAD
=======
import flask
>>>>>>> 7430bd6b
import http
import datetime
import unittest

# Installed
<<<<<<< HEAD
from cryptography.hazmat.primitives.twofactor.hotp import HOTP
import flask
import flask_mail
=======
import pytest
>>>>>>> 7430bd6b

# Own
import tests
import dds_web
from dds_web import db
from dds_web.security.auth import decrypt_and_verify_token_signature
from dds_web.security.tokens import encrypted_jwt_token


# TESTS #################################################################################### TESTS #

# Partial Token #################################################################### Partial Token #
def test_auth_check_statuscode_401_missing_info(client):
    """
    Test that the token endpoint called without parameters returns 401/UNAUTHORIZED
    """

    # No params, no auth
    response = client.get(tests.DDSEndpoint.ENCRYPTED_TOKEN)
    assert response.status_code == http.HTTPStatus.UNAUTHORIZED
    response_json = response.json
    assert response_json.get("message")
    assert "Missing or incorrect credentials" in response_json.get("message")


def test_auth_no_username_check_statuscode_401_incorrect_info(client):
    """Test that the token endpoint called with blank username and password returns 401/UNAUTHORIZED."""

    response = client.get(
        tests.DDSEndpoint.ENCRYPTED_TOKEN,
        auth=tests.UserAuth(tests.USER_CREDENTIALS["nouser"]).as_tuple(),
    )
    assert response.status_code == http.HTTPStatus.UNAUTHORIZED
    response_json = response.json
    assert response_json.get("message")
    assert "Missing or incorrect credentials" == response_json.get("message")


def test_auth_no_password_check_statuscode_401_incorrect_info(client):
    """Test that the token endpoint called with empty password returns 401/UNAUTHORIZED"""

    response = client.get(
        tests.DDSEndpoint.ENCRYPTED_TOKEN,
        auth=tests.UserAuth(tests.USER_CREDENTIALS["nopassword"]).as_tuple(),
    )
    assert response.status_code == http.HTTPStatus.UNAUTHORIZED
    response_json = response.json
    assert response_json.get("message")
    assert "Missing or incorrect credentials" == response_json.get("message")


def test_auth_incorrect_username_check_statuscode_401_incorrect_info(client):
    """Test that the token endpoint called with incorrect username returns 401/UNAUTHORIZED"""

    response = client.get(tests.DDSEndpoint.ENCRYPTED_TOKEN, auth=("", "password"))
    assert response.status_code == http.HTTPStatus.UNAUTHORIZED
    response_json = response.json
    assert response_json.get("message")
    assert "Missing or incorrect credentials" == response_json.get("message")


def test_auth_correct_credentials(client):
    """Test that the token endpoint called correctly returns a token and sends an email."""

    with unittest.mock.patch.object(flask_mail.Mail, "send") as mock_mail_send:
        response = client.get(tests.DDSEndpoint.ENCRYPTED_TOKEN, auth=("researchuser", "password"))
        assert mock_mail_send.call_count == 1
    assert response.status_code == http.HTTPStatus.OK


# Second Factor #################################################################### Second Factor #


def test_auth_second_factor_incorrect_token(client):
    """
    Test that the two_factor endpoint called with incorrect partial token returns 401/UNAUTHORIZED
    """
    user_auth = tests.UserAuth(tests.USER_CREDENTIALS["researcher"])

    hotp_token = user_auth.fetch_hotp()

    response = client.get(
        tests.DDSEndpoint.SECOND_FACTOR,
        headers={"Authorization": f"Bearer made.up.token.long.version"},
        json={"HOTP": hotp_token.decode()},
    )

    assert response.status_code == http.HTTPStatus.UNAUTHORIZED
    response_json = response.json
    assert response_json.get("message")
    assert "Invalid token" == response_json.get("message")


def test_auth_second_factor_incorrect_hotp_counter_statuscode_401_unauthorized(client):
    """Test that the second_factor endpoint with wrong hotp counter returns 401/UNAUTHORIZED"""
    user_auth = tests.UserAuth(tests.USER_CREDENTIALS["researcher"])

    hotp_token_old = user_auth.fetch_hotp()
    hotp_token_new = user_auth.fetch_hotp()

    response = client.get(
        tests.DDSEndpoint.SECOND_FACTOR,
        headers=user_auth.partial_token(client),
        json={"HOTP": hotp_token_old.decode()},
    )
    assert response.status_code == http.HTTPStatus.UNAUTHORIZED
    response_json = response.json
    assert response_json.get("message")
    assert "Invalid one-time authentication code." == response_json.get("message")


def test_auth_second_factor_incorrect_token(client):
    """
    Test that the two_factor endpoint called with a password_reset token returns 401/UNAUTHORIZED and
    does not send a mail.
    """
    user_auth = tests.UserAuth(tests.USER_CREDENTIALS["researcher"])

    hotp_token = user_auth.fetch_hotp()

    reset_token = encrypted_jwt_token(
        username="researchuser",
        sensitive_content=None,
        expires_in=datetime.timedelta(
            seconds=3600,
        ),
        additional_claims={"rst": "pwd"},
    )

    response = client.get(
        tests.DDSEndpoint.SECOND_FACTOR,
        headers={"Authorization": f"Bearer {reset_token}"},
        json={"HOTP": hotp_token.decode()},
    )

    assert response.status_code == http.HTTPStatus.UNAUTHORIZED
    response_json = response.json
    assert response_json.get("message")
    assert "Invalid token" == response_json.get("message")


def test_auth_second_factor_expired_hotp_statuscode_401_unauthorized(client):
    """Test that the second_factor endpoint with expired hotp returns 401/UNAUTHORIZED"""
    user_auth = tests.UserAuth(tests.USER_CREDENTIALS["researcher"])
    hotp_token = user_auth.fetch_hotp()
    user = dds_web.database.models.User.query.filter_by(username=user_auth.username).first()
    user.hotp_issue_time = datetime.datetime.now() - datetime.timedelta(minutes=15, seconds=1)
    db.session.commit()

    response = client.get(
        tests.DDSEndpoint.SECOND_FACTOR,
        headers=user_auth.partial_token(client),
        json={"HOTP": hotp_token.decode()},
    )
    assert response.status_code == http.HTTPStatus.UNAUTHORIZED
    response_json = response.json
    assert response_json.get("message")
    assert "Invalid one-time authentication code." == response_json.get("message")


def test_auth_second_factor_correctauth_check_statuscode_200_correct_info(client):
    """Test that the second_factor endpoint called with everything correct returns 200/OK"""
    user_auth = tests.UserAuth(tests.USER_CREDENTIALS["researcher"])
    hotp_token = user_auth.fetch_hotp()
    response = client.get(
        tests.DDSEndpoint.SECOND_FACTOR,
        headers=user_auth.partial_token(client),
        json={"HOTP": hotp_token.decode()},
    )
    assert response.status_code == http.HTTPStatus.OK
    response_json = response.json
    assert response_json.get("token")
    claims = decrypt_and_verify_token_signature(response_json.get("token"))
    print(claims)
    assert claims["sub"] == "researchuser"


def test_auth_second_factor_correctauth_reused_hotp_401_unauthorized(client):
    """Test that the token endpoint called with an already used hotp returns 401/UNAUTHORIZED"""
    user_auth = tests.UserAuth(tests.USER_CREDENTIALS["researcher"])
    hotp_token = user_auth.fetch_hotp()
    response = client.get(
        tests.DDSEndpoint.SECOND_FACTOR,
        headers=user_auth.partial_token(client),
        json={"HOTP": hotp_token.decode()},
    )
    assert response.status_code == http.HTTPStatus.OK

    # Reuse the same hotp token
    response = client.get(
        tests.DDSEndpoint.SECOND_FACTOR,
        headers=user_auth.partial_token(client),
        json={"HOTP": hotp_token.decode()},
    )

    assert response.status_code == http.HTTPStatus.UNAUTHORIZED
    response_json = response.json
    assert response_json.get("message")
    assert "Invalid one-time authentication code." == response_json.get("message")


# Token Authentication ###################################################### Token Authentication #


def test_auth_incorrect_token_without_periods(client):
    """Test that a malformatted token returns unauthorized"""

    # Fetch the project public key as an example
    response = client.get(
        tests.DDSEndpoint.PROJ_PUBLIC,
        query_string={"project": "public_project_id"},
        headers={"Authorization": "Bearer " + "madeuptoken"},
    )
    assert response.status_code == http.HTTPStatus.UNAUTHORIZED
    response_json = response.json
    assert response_json.get("message")
    assert "Invalid token" == response_json.get("message")


def test_auth_incorrect_token_with_periods(client):
    """Test that a made up token returns 401/UNAUTHORIZED"""

    # Fetch the project public key as an example
    response = client.get(
        tests.DDSEndpoint.PROJ_PUBLIC,
        query_string={"project": "public_project_id"},
        headers={"Authorization": "Bearer made.up.token.long.version"},
    )
    assert response.status_code == http.HTTPStatus.UNAUTHORIZED
    response_json = response.json
    assert response_json.get("message")
    assert "Invalid token" == response_json.get("message")


def test_auth_expired_encrypted_token(client):
    """Test that an encrypted expired token returns 401/UNAUTHORIZED"""

    token = dds_web.api.user.encrypted_jwt_token(
        "researchuser", None, expires_in=datetime.timedelta(hours=-2)
    )
    # Fetch the project public key as an example
    response = client.get(
        tests.DDSEndpoint.PROJ_PUBLIC,
        query_string={"project": "public_project_id"},
        headers={"Authorization": f"Bearer {token}"},
    )
    assert response.status_code == http.HTTPStatus.UNAUTHORIZED
    response_json = response.json
    assert response_json.get("message")
    assert "Expired token" == response_json.get("message")


def test_auth_token_wrong_secret_key_encrypted_token(client):
    """Test that an encrypted token signed with the wrong key returns 401/UNAUTHORIZED"""

    old_secret = flask.current_app.config.get("SECRET_KEY")
    flask.current_app.config["SECRET_KEY"] = "XX" * 16
    token = dds_web.api.user.encrypted_jwt_token(
        "researchuser", None, expires_in=datetime.timedelta(hours=-2)
    )
    # reset secret key
    flask.current_app.config["SECRET_KEY"] = old_secret

    # Fetch the project public key as an example
    response = client.get(
        tests.DDSEndpoint.PROJ_PUBLIC,
        query_string={"project": "public_project_id"},
        headers={"Authorization": f"Bearer {token}"},
    )
    assert response.status_code == http.HTTPStatus.UNAUTHORIZED
    response_json = response.json
    assert response_json.get("message")
    assert "Invalid token" == response_json.get("message")<|MERGE_RESOLUTION|>--- conflicted
+++ resolved
@@ -1,22 +1,13 @@
 # IMPORTS ################################################################################ IMPORTS #
 
 # Standard library
-<<<<<<< HEAD
-=======
-import flask
->>>>>>> 7430bd6b
 import http
 import datetime
 import unittest
 
 # Installed
-<<<<<<< HEAD
-from cryptography.hazmat.primitives.twofactor.hotp import HOTP
 import flask
 import flask_mail
-=======
-import pytest
->>>>>>> 7430bd6b
 
 # Own
 import tests
