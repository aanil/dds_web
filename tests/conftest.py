import os
import uuid
import pytest
from sqlalchemy_utils import create_database, database_exists

from dds_web import create_app, db

mysql_root_password = os.getenv("MYSQL_ROOT_PASSWORD")
DATABASE_URI = "mysql+pymysql://root:{}@db/DeliverySystemTest".format(mysql_root_password)


def demo_data():
<<<<<<< HEAD
    from dds_web.database.models import Project, User, Unit
=======
    from dds_web.database.models import ResearchUser, UnitUser, SuperAdmin, Unit
>>>>>>> f4764904
    from dds_web.security import auth
    from dds_web.utils import timestamp

    units = [
        Unit(
            name="Unit 1",
            public_id=os.urandom(16).hex(),
            internal_ref="someunit",
            safespring="dds.example.com",
        )
    ]

    users = [
        ResearchUser(
            username="researchuser",
            password=auth.gen_argon2hash(password="password"),
            name="Research User",
        ),
        UnitUser(
            username="unituser",
            password=auth.gen_argon2hash(password="password"),
            name="Unit User",
            is_admin=False,
        ),
        UnitUser(
            username="unitadmin",
            password=auth.gen_argon2hash(password="password"),
            name="Unit Admin",
            is_admin=True,
        ),
        SuperAdmin(
            username="superadmin",
            password=auth.gen_argon2hash(password="password"),
            name="Super Admin",
        ),
<<<<<<< HEAD
    ]

    units = [
        Unit(
            public_id="unit0",
            name="Unit 0",
            internal_ref="someunit",
            safespring="dds.example.com",
        ),
        Unit(
            public_id="unit1",
            name="Unit 1",
            internal_ref="anotherunit",
            safespring="dds.example.com",
        ),
=======
>>>>>>> f4764904
    ]

    projects = [
        Project(
            public_id="public_project_id",
            title="test project_title",
            status="Ongoing",
            description="This is a test project. You will be able to upload to but NOT download "
            "from this project. Create a new project to test the entire system. ",
            pi="PI",
            size=7357,
            bucket=f"publicproj-{str(timestamp(ts_format='%Y%m%d%H%M%S'))}-{str(uuid.uuid4())}",
            public_key="2E2F3F1C91ECA5D4CBEFFB59A487511319E76FBA34709C6CC49BF9DC0EC8B10B",
            private_key="494D26A977118F7E6AB6D87548E762DEB85C537292D65618FDC18A0EFAB6B860468F17BA26F7A0BDA4F23938A5A10801",
            privkey_salt="23D9FF66A5EE317D45D13809070C6D3F",
            privkey_nonce="847D75C4C548474FC54714AA",
        ),
        Project(
            public_id="unused_project_id",
            title="unused project",
            status="Ongoing",
            description="This is a test project to check for permissions.",
            pi="PI",
            size=7357,
            bucket=f"unusedprojectid-{str(timestamp(ts_format='%Y%m%d%H%M%S'))}-{str(uuid.uuid4())}",
            public_key="2E2F3F1C91ECA5D4CBEFFB59A487511319E76FBA34709C6CC49BF9DC0EC8B10B",
            private_key="494D26A977118F7E6AB6D87548E762DEB85C537292D65618FDC18A0EFAB6B860468F17BA26F7A0BDA4F23938A5A10801",
            privkey_salt="23D9FF66A5EE317D45D13809070C6D3F",
            privkey_nonce="847D75C4C548474FC54714AA",
        ),
        Project(
            public_id="restricted_project_id",
            title="Elite project",
            status="Ongoing",
            description="This is a test project without user access for researchers and Admin2",
            pi="PI",
            size=7357,
            bucket=f"unusedprojectid-{str(timestamp(ts_format='%Y%m%d%H%M%S'))}-{str(uuid.uuid4())}",
            public_key="2E2F3F1C91ECA5D4CBEFFB59A487511319E76FBA34709C6CC49BF9DC0EC8B10B",
            private_key="494D26A977118F7E6AB6D87548E762DEB85C537292D65618FDC18A0EFAB6B860468F17BA26F7A0BDA4F23938A5A10801",
            privkey_salt="23D9FF66A5EE317D45D13809070C6D3F",
            privkey_nonce="847D75C4C548474FC54714AA",
        ),
    ]

    return (users, units, projects)


@pytest.fixture
def client():
    # Create database specific for tests
    if not database_exists(DATABASE_URI):
        create_database(DATABASE_URI)
    app = create_app(testing=True, database_uri=DATABASE_URI)
    with app.test_client() as client:
        with app.app_context():
            # Create all tables
            db.create_all()
<<<<<<< HEAD
            users, units, projects = demo_data()
            db.session.add_all(units)
            db.session.flush()
=======
            users, units = demo_data()

            # db.session.add_all(units)
            # db.session.flush()
>>>>>>> f4764904
            users[1].unit = units[0]
            users[2].unit = units[0]
            db.session.add_all(users)
            db.session.flush()
            db.session.add_all(projects)
            projects[0].unit = units[0]
            projects[1].unit = units[1]
            users[0].projects.append(projects[0])
            users[1].projects.append(projects[0])
            users[1].projects.append(projects[2])
            users[2].projects.append(projects[0])
            db.session.commit()

            try:
                yield client
            finally:
                db.session.rollback()
                # Removes all data from the database
                for table in reversed(db.metadata.sorted_tables):
                    db.session.execute(table.delete())
                db.session.commit()<|MERGE_RESOLUTION|>--- conflicted
+++ resolved
@@ -2,6 +2,7 @@
 import uuid
 import pytest
 from sqlalchemy_utils import create_database, database_exists
+from dds_web.database.models import ResearchUser, UnitUser, SuperAdmin, Unit, Project, ProjectUsers
 
 from dds_web import create_app, db
 
@@ -10,11 +11,6 @@
 
 
 def demo_data():
-<<<<<<< HEAD
-    from dds_web.database.models import Project, User, Unit
-=======
-    from dds_web.database.models import ResearchUser, UnitUser, SuperAdmin, Unit
->>>>>>> f4764904
     from dds_web.security import auth
     from dds_web.utils import timestamp
 
@@ -33,10 +29,21 @@
             password=auth.gen_argon2hash(password="password"),
             name="Research User",
         ),
+        ResearchUser(
+            username="projectowner",
+            password=auth.gen_argon2hash(password="password"),
+            name="Project Owner",
+        ),
         UnitUser(
             username="unituser",
             password=auth.gen_argon2hash(password="password"),
             name="Unit User",
+            is_admin=False,
+        ),
+        UnitUser(
+            username="unituser2",
+            password=auth.gen_argon2hash(password="password"),
+            name="Unit User 2",
             is_admin=False,
         ),
         UnitUser(
@@ -50,24 +57,6 @@
             password=auth.gen_argon2hash(password="password"),
             name="Super Admin",
         ),
-<<<<<<< HEAD
-    ]
-
-    units = [
-        Unit(
-            public_id="unit0",
-            name="Unit 0",
-            internal_ref="someunit",
-            safespring="dds.example.com",
-        ),
-        Unit(
-            public_id="unit1",
-            name="Unit 1",
-            internal_ref="anotherunit",
-            safespring="dds.example.com",
-        ),
-=======
->>>>>>> f4764904
     ]
 
     projects = [
@@ -113,7 +102,7 @@
         ),
     ]
 
-    return (users, units, projects)
+    return (units, users, projects)
 
 
 @pytest.fixture
@@ -124,29 +113,33 @@
     app = create_app(testing=True, database_uri=DATABASE_URI)
     with app.test_client() as client:
         with app.app_context():
-            # Create all tables
+
             db.create_all()
-<<<<<<< HEAD
-            users, units, projects = demo_data()
-            db.session.add_all(units)
-            db.session.flush()
-=======
-            users, units = demo_data()
+            units, users, projects = demo_data()
+            # Create association with user - not owner of project
+            project_1_user_1_association = ProjectUsers(owner=False)
+            # Connect research user to association row. = (not append) due to one user per ass. row
+            project_1_user_1_association.researchuser = users[0]
+            # Connect research user to project. append (not =) due to many users per project
+            projects[0].researchusers.append(project_1_user_1_association)
 
-            # db.session.add_all(units)
-            # db.session.flush()
->>>>>>> f4764904
-            users[1].unit = units[0]
-            users[2].unit = units[0]
-            db.session.add_all(users)
-            db.session.flush()
-            db.session.add_all(projects)
-            projects[0].unit = units[0]
-            projects[1].unit = units[1]
-            users[0].projects.append(projects[0])
-            users[1].projects.append(projects[0])
-            users[1].projects.append(projects[2])
-            users[2].projects.append(projects[0])
+            # Create association with user - is owner of project
+            project_1_user_2_association = ProjectUsers(owner=True)
+            # Connect research user to association row. = (not append) due to one user per ass. row
+            project_1_user_2_association.researchuser = users[1]
+            # Connect research user to project. append (not =) due to many users per project
+            projects[0].researchusers.append(project_1_user_2_association)
+
+            # Add created project
+            users[2].created_projects.append(projects[0])
+            users[3].created_projects.append(projects[1])
+
+            units[0].projects.extend([projects[0], projects[1]])
+            units[0].users.extend([users[2], users[3]])
+
+            db.session.add(units[0])
+            # db.session.add_all(users)
+            # db.session.add_all(projects)
             db.session.commit()
 
             try:
