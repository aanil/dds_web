--- conflicted
+++ resolved
@@ -72,11 +72,6 @@
     dump_args = ["mysqldump", "-h", "db", "-u", "root", f"-p{mysql_root_password}", dbname_base]
     load_args = ["mysql", "-h", "db", "-u", "root", f"-p{mysql_root_password}", dbname]
     proc1 = subprocess.run(dump_args, capture_output=True)
-<<<<<<< HEAD
-    #    print(proc1.stdout)
-    #    print(proc1.stderr)
-=======
->>>>>>> eb77a0b7
     proc1 = subprocess.run(dump_args, stdout=subprocess.PIPE)
     proc2 = subprocess.run(load_args, input=proc1.stdout, capture_output=True)
 
