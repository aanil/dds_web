# Standard Library
import os
import unittest.mock
import datetime
import subprocess
import uuid
<<<<<<< HEAD
from contextlib import contextmanager
import unittest.mock

# Installed
import pytest
from sqlalchemy_utils import create_database, database_exists
import boto3

# Own
import dds_web.utils
=======

# Installed
import flask_migrate
import pytest
from sqlalchemy_utils import create_database, database_exists, drop_database
import boto3

# Own
>>>>>>> 8d94356e
from dds_web.database.models import (
    ResearchUser,
    UnitUser,
    SuperAdmin,
    Unit,
    Project,
    ProjectUsers,
    Invite,
    Email,
    ProjectStatuses,
    File,
    Version,
    Identifier,
    DeletionRequest,
)
<<<<<<< HEAD
=======
import dds_web.utils
>>>>>>> 8d94356e
from dds_web import create_app, db
from dds_web.security.project_user_keys import (
    generate_project_key_pair,
    share_project_private_key,
)
from dds_web.security.tokens import encrypted_jwt_token


mysql_root_password = os.getenv("MYSQL_ROOT_PASSWORD")
DATABASE_URI_BASE = f"mysql+pymysql://root:{mysql_root_password}@db/DeliverySystemTestBase"
DATABASE_URI = f"mysql+pymysql://root:{mysql_root_password}@db/DeliverySystemTest"


def fill_basic_db(db):
    """
    Fill the database with basic data.
    """

    units, users, projects = add_data_to_db()
    db.session.add_all(units)
    db.session.add_all(users)

    db.session.commit()

    generate_project_key_pair(users[2], units[0].projects[0])
    generate_project_key_pair(users[2], units[0].projects[2])
    generate_project_key_pair(users[2], units[0].projects[4])

    generate_project_key_pair(users[3], units[0].projects[1])
    generate_project_key_pair(users[3], units[0].projects[3])

    db.session.commit()

    user2_token = encrypted_jwt_token(
        username=users[2].username,
        sensitive_content="password",
    )
    share_project_private_key(
        from_user=users[2],
        to_another=users[0],
        from_user_token=user2_token,
        project=projects[0],
    )
    share_project_private_key(
        from_user=users[2],
        to_another=users[1],
        from_user_token=user2_token,
        project=projects[0],
    )

    user3_token = encrypted_jwt_token(
        username=users[3].username,
        sensitive_content="password",
    )
    share_project_private_key(
        from_user=users[3],
        to_another=users[6],
        from_user_token=user3_token,
        project=projects[3],
    )

    db.session.commit()


def new_test_db(uri):
    dbname = uri[uri.rindex("/") + 1 :]
    dbname_base = DATABASE_URI_BASE[DATABASE_URI_BASE.rindex("/") + 1 :]
    dump_args = ["mysqldump", "-h", "db", "-u", "root", f"-p{mysql_root_password}", dbname_base]
    load_args = ["mysql", "-h", "db", "-u", "root", f"-p{mysql_root_password}", dbname]
    proc1 = subprocess.run(dump_args, capture_output=True)
    proc1 = subprocess.run(dump_args, stdout=subprocess.PIPE)
    proc2 = subprocess.run(load_args, input=proc1.stdout, capture_output=True)


def demo_data():
    from dds_web.utils import timestamp

    units = [
        Unit(
            name="Unit 1",
            public_id=os.urandom(16).hex(),
            external_display_name="Display Name",
            contact_email="support@example.com",
            internal_ref="someunit",
            safespring_endpoint="endpoint",
            safespring_name="dds.example.com",
            safespring_access="access",
            safespring_secret="secret",
        ),
        Unit(
            name="The league of the extinct gentlemen",
            public_id=os.urandom(16).hex(),
            external_display_name="Retraction guaranteed",
            contact_email="tloteg@mailtrap.io",
            internal_ref="Unit to test user deletion",
            safespring_endpoint="endpoint",
            safespring_name="dds.example.com",
            safespring_access="access",
            safespring_secret="secret",
        ),
    ]

    users = [
        ResearchUser(
            username="researchuser",
            password="password",
            name="Research User",
        ),
        ResearchUser(
            username="projectowner",
            password="password",
            name="Project Owner",
        ),
        UnitUser(
            username="unituser",
            password="password",
            name="Unit User",
            is_admin=False,
        ),
        UnitUser(
            username="unituser2",
            password="password",
            name="Unit User 2",
            is_admin=False,
        ),
        UnitUser(
            username="unitadmin",
            password="password",
            name="Unit Admin",
            is_admin=True,
        ),
        SuperAdmin(
            username="superadmin",
            password="password",
            name="Super Admin",
        ),
        ResearchUser(
            username="researchuser2",
            password="password",
            name="Research User 2",
        ),
        ResearchUser(
            username="delete_me_researcher",
            password="password",
            name="Research User to test deletions",
<<<<<<< HEAD
            has_2fa=True,
=======
>>>>>>> 8d94356e
        ),
        UnitUser(
            username="delete_me_unituser",
            password="password",
            name="Unit User to test deletions",
            is_admin=False,
<<<<<<< HEAD
            has_2fa=True,
=======
>>>>>>> 8d94356e
        ),
        UnitUser(
            username="delete_me_unitadmin",
            password="password",
            name="Unit Admin to test deletions",
            is_admin=True,
<<<<<<< HEAD
            has_2fa=True,
=======
>>>>>>> 8d94356e
        ),
    ]

    projects = [
        Project(
            public_id="public_project_id",
            title="test project_title",
            description="This is a test project. You will be able to upload to but NOT download "
            "from this project. Create a new project to test the entire system. ",
            pi="PI",
            bucket=f"publicproj-{str(timestamp(ts_format='%Y%m%d%H%M%S'))}-{str(uuid.uuid4())}",
        ),
        Project(
            public_id="unused_project_id",
            title="unused project",
            description="This is a test project to check for permissions.",
            pi="PI",
            bucket=f"unusedprojectid-{str(timestamp(ts_format='%Y%m%d%H%M%S'))}-{str(uuid.uuid4())}",
        ),
        Project(
            public_id="restricted_project_id",
            title="Elite project",
            description="This is a test project without user access for the current research users",
            pi="PI",
            bucket=f"eliteprojectid-{str(timestamp(ts_format='%Y%m%d%H%M%S'))}-{str(uuid.uuid4())}",
        ),
        Project(
            public_id="second_public_project_id",
            title="second project",
            description="This is a second test project. You will be able to upload to but NOT download ",
            pi="PI",
            bucket=f"secondpublicproj-{str(timestamp(ts_format='%Y%m%d%H%M%S'))}-{str(uuid.uuid4())}",
        ),
        Project(
            public_id="file_testing_project",
            title="file testing project",
            description="this project is used for testing to add new files.",
            pi="file testing project PI",
            bucket="bucket",
        ),
    ]

    files_and_versions = [
        (
            File(
                name="filename1",
                name_in_bucket="name_in_bucket_1",
                subpath="filename1/subpath",
                size_original=15000,
                size_stored=10000,
                compressed=True,
                salt="A" * 32,
                public_key="B" * 64,
                checksum="C" * 64,
            ),
            [
                Version(
                    size_stored=10000,
                    time_uploaded=dds_web.utils.current_time(),
                ),
                Version(
                    size_stored=30000,
                    time_uploaded=dds_web.utils.current_time() - datetime.timedelta(days=1),
                ),
            ],
        ),
        (
            File(
                name="filename2",
                name_in_bucket=str(uuid.uuid4()),
                subpath="filename2/subpath",
                size_original=15000,
                size_stored=10000,
                compressed=True,
                salt="D" * 32,
                public_key="E" * 64,
                checksum="F" * 64,
            ),
            [
                Version(
                    size_stored=10000,
                    time_uploaded=dds_web.utils.current_time(),
                )
            ],
        ),
    ]

    for i in range(5):
        files_and_versions.append(
            (
                File(
                    name=f"filename_a{i+1}",
                    name_in_bucket=str(uuid.uuid4()),
                    subpath=f"sub/path/to/folder{i+1}",
                    size_original=5000 * (i + 1),
                    size_stored=3000 * (i + 1),
                    compressed=True,
                    salt=chr(ord("A") + 3 * i) * 32,
                    public_key=chr(ord("B") + 3 * i) * 64,
                    checksum=chr(ord("C") + 3 * i) * 64,
                ),
                [
                    Version(
                        size_stored=3000 * (j + 1),
                        time_uploaded=dds_web.utils.current_time() - datetime.timedelta(days=j),
                    )
                    for j in range(i + 1)
                ],
            ),
        )

    for i in range(5):
        files_and_versions.append(
            (
                File(
                    name=f"filename_b{i+1}",
                    name_in_bucket=str(uuid.uuid4()),
                    subpath=f"sub/path/to/files",
                    size_original=500 * (i + 1),
                    size_stored=300 * (i + 1),
                    compressed=True,
                    salt=chr(ord("Z") - 3 * i) * 32,
                    public_key=chr(ord("Y") - 3 * i) * 64,
                    checksum=chr(ord("X") - 3 * i) * 64,
                ),
                [
                    Version(
                        size_stored=300 * (j + 1),
                        time_uploaded=dds_web.utils.current_time() - datetime.timedelta(days=j),
                    )
                    for j in range(i + 1)
                ],
            ),
        )

    invites = [Invite(**{"email": "existing_invite_email@mailtrap.io", "role": "Researcher"})]

    return (units, users, projects, invites, files_and_versions)


def add_data_to_db():
    units, users, projects, invites, files_and_versions = demo_data()
    for project in projects:
        project.project_statuses.append(
            ProjectStatuses(
                **{"status": "In Progress", "date_created": dds_web.utils.current_time()}
            )
        )
    # Create association with files for project 0:
    for file, versions in files_and_versions:
        projects[0].files.append(file)
        for version in versions:
            file.versions.append(version)
            projects[0].file_versions.append(version)

    # Create association with user - not owner of project
    project_0_user_0_association = ProjectUsers(owner=False)
    # Connect research user to association row. = (not append) due to one user per ass. row
    project_0_user_0_association.researchuser = users[0]
    # Connect research user to project. append (not =) due to many users per project
    projects[0].researchusers.append(project_0_user_0_association)

    # Create association with user - is owner of project
    project_0_user_1_association = ProjectUsers(owner=True)
    # Connect research user to association row. = (not append) due to one user per ass. row
    project_0_user_1_association.researchuser = users[1]
    # Connect research user to project. append (not =) due to many users per project
    projects[0].researchusers.append(project_0_user_1_association)

    # Create association with user - is owner of project
    project_3_user_6_association = ProjectUsers(owner=True)
    # Connect research user to association row. = (not append) due to one user per ass. row
    project_3_user_6_association.researchuser = users[6]
    # Connect research user to project. append (not =) due to many users per project
    projects[3].researchusers.append(project_3_user_6_association)

    add_email_to_user_0 = Email(
        user_id="researchuser", email="researchuser@mailtrap.io", primary=True
    )
    users[0].emails.append(add_email_to_user_0)
    users[0].identifiers.append(Identifier(username="researchuser", identifier="A" * 58))
    users[0].deletion_request.append(
        DeletionRequest(
            requester_id="researchuser",
            email="researchuser@mailtrap.io",
            issued=dds_web.utils.current_time(),
        )
    )

    add_email_to_user_6 = Email(
        user_id="researchuser2", email="researchuser2@mailtrap.io", primary=True
    )
    users[6].emails.append(add_email_to_user_6)

    users[1].emails.append(
        Email(user_id="projectowner", email="projectowner@mailtrap.io", primary=True)
    )
    users[2].emails.append(Email(user_id="unituser", email="unituser1@mailtrap.io", primary=True))
    users[2].identifiers.append(Identifier(username="unituser", identifier="B" * 58))
    users[2].deletion_request.append(
        DeletionRequest(
            requester_id="unituser",
            email="unituser1@mailtrap.io",
            issued=dds_web.utils.current_time(),
        )
    )

    users[3].emails.append(Email(user_id="unituser2", email="unituser2@mailtrap.io", primary=True))
    users[4].emails.append(Email(user_id="unitadmin", email="unitadmin@mailtrap.io", primary=True))
    users[5].emails.append(
        Email(user_id="superadmin", email="superadmin@mailtrap.io", primary=True)
    )
    users[5].identifiers.append(Identifier(username="superadmin", identifier="C" * 58))

    users[7].emails.append(
        Email(
            user_id="delete_me_researcher", email="delete_me_researcher@mailtrap.io", primary=True
        )
    )
    users[8].emails.append(
        Email(user_id="delete_me_unituser", email="delete_me_unituser@mailtrap.io", primary=True)
    )
    users[9].emails.append(
        Email(user_id="delete_me_unitadmin", email="delete_me_unitadmin@mailtrap.io", primary=True)
    )

    # Add created project
    users[2].created_projects.append(projects[0])
    users[3].created_projects.append(projects[1])
    users[2].created_projects.append(projects[2])
    users[3].created_projects.append(projects[3])
    users[2].created_projects.append(projects[4])

    units[0].projects.extend(projects)
    units[0].users.extend([users[2], users[3], users[4]])
    units[0].invites.append(invites[0])

    units[1].users.extend([users[8], users[9]])

    for user in users:
        user.active = True

<<<<<<< HEAD
def add_data_to_db():
    units, users, projects, invites = demo_data()
    for project in projects:
        project.project_statuses.append(
            ProjectStatuses(
                **{"status": "In Progress", "date_created": dds_web.utils.current_time()}
            )
        )
    # Create association with user - not owner of project
    project_0_user_0_association = ProjectUsers(owner=False)
    # Connect research user to association row. = (not append) due to one user per ass. row
    project_0_user_0_association.researchuser = users[0]
    # Connect research user to project. append (not =) due to many users per project
    projects[0].researchusers.append(project_0_user_0_association)

    # Create association with user - is owner of project
    project_0_user_1_association = ProjectUsers(owner=True)
    # Connect research user to association row. = (not append) due to one user per ass. row
    project_0_user_1_association.researchuser = users[1]
    # Connect research user to project. append (not =) due to many users per project
    projects[0].researchusers.append(project_0_user_1_association)

    # Create association with user - is owner of project
    project_3_user_6_association = ProjectUsers(owner=True)
    # Connect research user to association row. = (not append) due to one user per ass. row
    project_3_user_6_association.researchuser = users[6]
    # Connect research user to project. append (not =) due to many users per project
    projects[3].researchusers.append(project_3_user_6_association)

    add_email_to_user_0 = Email(
        user_id="researchuser", email="researchuser@mailtrap.io", primary=True
    )
    users[0].emails.append(add_email_to_user_0)

    add_email_to_user_6 = Email(
        user_id="researchuser2", email="researchuser2@mailtrap.io", primary=True
    )
    users[6].emails.append(add_email_to_user_6)

    users[2].emails.append(Email(user_id="unituser1", email="unituser1@mailtrap.io", primary=True))
    users[3].emails.append(Email(user_id="unituser2", email="unituser2@mailtrap.io", primary=True))
    users[4].emails.append(Email(user_id="unitadmin", email="unitadmin@mailtrap.io", primary=True))
    users[5].emails.append(
        Email(user_id="superadmin", email="superadmin@mailtrap.io", primary=True)
    )
    users[7].emails.append(
        Email(
            user_id="delete_me_researcher", email="delete_me_researcher@mailtrap.io", primary=True
        )
    )
    users[8].emails.append(
        Email(user_id="delete_me_unituser", email="delete_me_unituser@mailtrap.io", primary=True)
    )
    users[9].emails.append(
        Email(user_id="delete_me_unitadmin", email="delete_me_unitadmin@mailtrap.io", primary=True)
    )

    # Add created project
    users[2].created_projects.append(projects[0])
    users[3].created_projects.append(projects[1])
    users[2].created_projects.append(projects[2])
    users[3].created_projects.append(projects[3])
    users[2].created_projects.append(projects[4])

    units[0].projects.extend(projects)
    units[0].users.extend([users[2], users[3], users[4]])
    units[0].invites.append(invites[0])

    units[1].users.extend([users[8], users[9]])

    return units, users


@pytest.fixture(scope="function")
def client():
=======
    return units, users, projects


@pytest.fixture(scope="session")
def setup_database():
>>>>>>> 8d94356e
    # Create database specific for tests
    if not database_exists(DATABASE_URI_BASE):
        create_database(DATABASE_URI_BASE)
        app = create_app(testing=True, database_uri=DATABASE_URI_BASE)
        with app.test_request_context():
            with app.test_client():
                flask_migrate.upgrade()
                fill_basic_db(db)
                db.engine.dispose()

    if not database_exists(DATABASE_URI):
        create_database(DATABASE_URI)
    try:
        yield None
    finally:
        # Drop database to save container space
        if not os.environ.get("SAVE_DB", False):
            drop_database(DATABASE_URI)
            drop_database(DATABASE_URI_BASE)


@pytest.fixture(scope="function")
def client(setup_database):
    # Fill database with values from base db
    new_test_db(DATABASE_URI)

    app = create_app(testing=True, database_uri=DATABASE_URI)
<<<<<<< HEAD
    with app.test_client() as client:
        with app.app_context():

            db.create_all()

            units, users = add_data_to_db()
            db.session.add_all(units)
            db.session.add_all(users)

            db.session.commit()
=======
    with app.test_request_context():
        with app.test_client() as client:
            try:
                yield client
            finally:
                # aborts any pending transactions
                db.session.rollback()
                # Removes all data from the database
                for table in reversed(db.metadata.sorted_tables):
                    db.session.execute(table.delete())
                db.session.commit()
                db.engine.dispose()

>>>>>>> 8d94356e

@pytest.fixture(scope="module")
def module_client(setup_database):
    # Fill database with values from base db
    new_test_db(DATABASE_URI)

    app = create_app(testing=True, database_uri=DATABASE_URI)
    with app.test_request_context():
        with app.test_client() as client:
            try:
                yield client
            finally:
                # aborts any pending transactions
                db.session.rollback()
                # Removes all data from the database
                for table in reversed(db.metadata.sorted_tables):
                    db.session.execute(table.delete())
                db.session.commit()
<<<<<<< HEAD


@pytest.fixture(scope="module")
def module_client():
    # Create database specific for tests
    if not database_exists(DATABASE_URI):
        create_database(DATABASE_URI)
    app = create_app(testing=True, database_uri=DATABASE_URI)
    with app.test_client() as client:
        with app.app_context():

            db.create_all()

            units, users = add_data_to_db()
            db.session.add_all(units)
            db.session.add_all(users)

            db.session.commit()

            try:
                yield client
            finally:
                db.session.rollback()
                # Removes all data from the database
                for table in reversed(db.metadata.sorted_tables):
                    db.session.execute(table.delete())
                db.session.commit()
=======
                db.engine.dispose()
>>>>>>> 8d94356e


@pytest.fixture()
def boto3_session():
    """Create a mock boto3 session since no access permissions are in place for testing"""
    with unittest.mock.patch.object(boto3.session.Session, "resource") as mock_session:
        yield mock_session<|MERGE_RESOLUTION|>--- conflicted
+++ resolved
@@ -4,18 +4,6 @@
 import datetime
 import subprocess
 import uuid
-<<<<<<< HEAD
-from contextlib import contextmanager
-import unittest.mock
-
-# Installed
-import pytest
-from sqlalchemy_utils import create_database, database_exists
-import boto3
-
-# Own
-import dds_web.utils
-=======
 
 # Installed
 import flask_migrate
@@ -24,7 +12,6 @@
 import boto3
 
 # Own
->>>>>>> 8d94356e
 from dds_web.database.models import (
     ResearchUser,
     UnitUser,
@@ -40,17 +27,13 @@
     Identifier,
     DeletionRequest,
 )
-<<<<<<< HEAD
-=======
 import dds_web.utils
->>>>>>> 8d94356e
 from dds_web import create_app, db
 from dds_web.security.project_user_keys import (
     generate_project_key_pair,
     share_project_private_key,
 )
 from dds_web.security.tokens import encrypted_jwt_token
-
 
 mysql_root_password = os.getenv("MYSQL_ROOT_PASSWORD")
 DATABASE_URI_BASE = f"mysql+pymysql://root:{mysql_root_password}@db/DeliverySystemTestBase"
@@ -189,30 +172,18 @@
             username="delete_me_researcher",
             password="password",
             name="Research User to test deletions",
-<<<<<<< HEAD
-            has_2fa=True,
-=======
->>>>>>> 8d94356e
         ),
         UnitUser(
             username="delete_me_unituser",
             password="password",
             name="Unit User to test deletions",
             is_admin=False,
-<<<<<<< HEAD
-            has_2fa=True,
-=======
->>>>>>> 8d94356e
         ),
         UnitUser(
             username="delete_me_unitadmin",
             password="password",
             name="Unit Admin to test deletions",
             is_admin=True,
-<<<<<<< HEAD
-            has_2fa=True,
-=======
->>>>>>> 8d94356e
         ),
     ]
 
@@ -455,89 +426,11 @@
     for user in users:
         user.active = True
 
-<<<<<<< HEAD
-def add_data_to_db():
-    units, users, projects, invites = demo_data()
-    for project in projects:
-        project.project_statuses.append(
-            ProjectStatuses(
-                **{"status": "In Progress", "date_created": dds_web.utils.current_time()}
-            )
-        )
-    # Create association with user - not owner of project
-    project_0_user_0_association = ProjectUsers(owner=False)
-    # Connect research user to association row. = (not append) due to one user per ass. row
-    project_0_user_0_association.researchuser = users[0]
-    # Connect research user to project. append (not =) due to many users per project
-    projects[0].researchusers.append(project_0_user_0_association)
-
-    # Create association with user - is owner of project
-    project_0_user_1_association = ProjectUsers(owner=True)
-    # Connect research user to association row. = (not append) due to one user per ass. row
-    project_0_user_1_association.researchuser = users[1]
-    # Connect research user to project. append (not =) due to many users per project
-    projects[0].researchusers.append(project_0_user_1_association)
-
-    # Create association with user - is owner of project
-    project_3_user_6_association = ProjectUsers(owner=True)
-    # Connect research user to association row. = (not append) due to one user per ass. row
-    project_3_user_6_association.researchuser = users[6]
-    # Connect research user to project. append (not =) due to many users per project
-    projects[3].researchusers.append(project_3_user_6_association)
-
-    add_email_to_user_0 = Email(
-        user_id="researchuser", email="researchuser@mailtrap.io", primary=True
-    )
-    users[0].emails.append(add_email_to_user_0)
-
-    add_email_to_user_6 = Email(
-        user_id="researchuser2", email="researchuser2@mailtrap.io", primary=True
-    )
-    users[6].emails.append(add_email_to_user_6)
-
-    users[2].emails.append(Email(user_id="unituser1", email="unituser1@mailtrap.io", primary=True))
-    users[3].emails.append(Email(user_id="unituser2", email="unituser2@mailtrap.io", primary=True))
-    users[4].emails.append(Email(user_id="unitadmin", email="unitadmin@mailtrap.io", primary=True))
-    users[5].emails.append(
-        Email(user_id="superadmin", email="superadmin@mailtrap.io", primary=True)
-    )
-    users[7].emails.append(
-        Email(
-            user_id="delete_me_researcher", email="delete_me_researcher@mailtrap.io", primary=True
-        )
-    )
-    users[8].emails.append(
-        Email(user_id="delete_me_unituser", email="delete_me_unituser@mailtrap.io", primary=True)
-    )
-    users[9].emails.append(
-        Email(user_id="delete_me_unitadmin", email="delete_me_unitadmin@mailtrap.io", primary=True)
-    )
-
-    # Add created project
-    users[2].created_projects.append(projects[0])
-    users[3].created_projects.append(projects[1])
-    users[2].created_projects.append(projects[2])
-    users[3].created_projects.append(projects[3])
-    users[2].created_projects.append(projects[4])
-
-    units[0].projects.extend(projects)
-    units[0].users.extend([users[2], users[3], users[4]])
-    units[0].invites.append(invites[0])
-
-    units[1].users.extend([users[8], users[9]])
-
-    return units, users
-
-
-@pytest.fixture(scope="function")
-def client():
-=======
     return units, users, projects
 
 
 @pytest.fixture(scope="session")
 def setup_database():
->>>>>>> 8d94356e
     # Create database specific for tests
     if not database_exists(DATABASE_URI_BASE):
         create_database(DATABASE_URI_BASE)
@@ -565,18 +458,6 @@
     new_test_db(DATABASE_URI)
 
     app = create_app(testing=True, database_uri=DATABASE_URI)
-<<<<<<< HEAD
-    with app.test_client() as client:
-        with app.app_context():
-
-            db.create_all()
-
-            units, users = add_data_to_db()
-            db.session.add_all(units)
-            db.session.add_all(users)
-
-            db.session.commit()
-=======
     with app.test_request_context():
         with app.test_client() as client:
             try:
@@ -590,7 +471,6 @@
                 db.session.commit()
                 db.engine.dispose()
 
->>>>>>> 8d94356e
 
 @pytest.fixture(scope="module")
 def module_client(setup_database):
@@ -609,37 +489,7 @@
                 for table in reversed(db.metadata.sorted_tables):
                     db.session.execute(table.delete())
                 db.session.commit()
-<<<<<<< HEAD
-
-
-@pytest.fixture(scope="module")
-def module_client():
-    # Create database specific for tests
-    if not database_exists(DATABASE_URI):
-        create_database(DATABASE_URI)
-    app = create_app(testing=True, database_uri=DATABASE_URI)
-    with app.test_client() as client:
-        with app.app_context():
-
-            db.create_all()
-
-            units, users = add_data_to_db()
-            db.session.add_all(units)
-            db.session.add_all(users)
-
-            db.session.commit()
-
-            try:
-                yield client
-            finally:
-                db.session.rollback()
-                # Removes all data from the database
-                for table in reversed(db.metadata.sorted_tables):
-                    db.session.execute(table.delete())
-                db.session.commit()
-=======
                 db.engine.dispose()
->>>>>>> 8d94356e
 
 
 @pytest.fixture()
