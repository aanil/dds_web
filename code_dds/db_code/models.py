"""Data models."""

# IMPORTS ########################################################### IMPORTS #

# Standard library
# import datetime
# import pytz

# Installed
# from sqlalchemy import func, DDL, event

# Own modules
from code_dds import db

# CLASSES ########################################################### CLASSES #


# class Tokens(db.Model):
#     """Data model for access tokens."""

#     # Table setup
#     __tablename__ = 'tokens'
#     __table_args__ = {'extend_existing': True}

#     # Columns
#     id = db.Column(db.Integer, primary_key=True, autoincrement=True)
#     token = db.Column(db.String(50), unique=True, nullable=False)
#     created = db.Column(db.String(50), unique=False, nullable=False)
#     expires = db.Column(db.String(50), unique=False, nullable=False)
#     project_id = db.Column(db.String(32), db.ForeignKey('projects.id'),
#                            unique=False, nullable=False)


class User(db.Model):
    """Data model for user accounts."""

    # Table setup
    __tablename__ = "users"
    __table_args__ = {"extend_existing": True}

    # Columns
    id = db.Column(db.Integer, primary_key=True, autoincrement=True)
    public_id = db.Column(db.String(50), unique=True, nullable=False)
    # first_name = db.Column(db.String(50), unique=False, nullable=False)
    # last_name = db.Column(db.String(50), unique=False, nullable=False)
    username = db.Column(db.String(20), unique=True, nullable=False)
    password = db.Column(db.String(120), unique=False, nullable=False)
    # settings = db.Column(db.String(50), unique=False, nullable=False)
    # email = db.Column(db.String(80), unique=True, nullable=False)
    # phone = db.Column(db.String(20), unique=False, nullable=True)
    admin = db.Column(db.Boolean, unique=False, nullable=False)

    # Relationships
    user_projects = db.relationship(
        "Project", backref="project_user", lazy=True, foreign_keys="Project.owner"
    )

    def __repr__(self):
        """Called by print, creates representation of object"""

        return f"<User {self.username}>"


class Facility(db.Model):
    """Data model for facility accounts."""

    # Table setup
    __tablename__ = "facilities"
    __table_args__ = {"extend_existing": True}

    # Columns
    id = db.Column(db.Integer, primary_key=True, autoincrement=True)
    public_id = db.Column(db.String(50), unique=True, nullable=False)
    name = db.Column(db.String(100), unique=True, nullable=False)
    # internal_ref = db.Column(db.String(10), unique=True, nullable=False)
    username = db.Column(db.String(20), unique=True, nullable=False)
    password = db.Column(db.String(120), unique=False, nullable=False)
    # settings = db.Column(db.String(50), unique=False, nullable=False)
    # email = db.Column(db.String(80), unique=True, nullable=False)
    # phone = db.Column(db.String(20), unique=False, nullable=True)
    safespring = db.Column(db.String(120), unique=True, nullable=False)

    # Relationships
    user_projects = db.relationship(
        "Project",
        backref="project_facility",
        lazy=True,
        foreign_keys="Project.facility",
    )

    def __repr__(self):
        """Called by print, creates representation of object"""

        return f"<Facility {self.username}>"


class Role(db.Model):
    """Data model for roles - used to find correct table."""

    # Table setup
    __tablename__ = "roles"
    __table_args__ = {"extend_existing": True}

    # Columns
    id = db.Column(db.Integer, primary_key=True, autoincrement=True)
    username = db.Column(db.String(20), unique=True, nullable=False)
    facility = db.Column(db.Boolean, unique=False, nullable=False)


class Project(db.Model):
    """Data model for projects."""

    # Table setup
    __tablename__ = "projects"
    __table_args__ = {"extend_existing": True}

    # Columns
    id = db.Column(db.String(32), primary_key=True)
    title = db.Column(db.String(100), unique=False, nullable=False)
    category = db.Column(db.String(40), unique=False, nullable=False)
    date_created = db.Column(db.String(50), nullable=False)
    date_updated = db.Column(db.String(50), nullable=True)
    status = db.Column(db.String(20), nullable=False)
<<<<<<< HEAD
    sensitive = db.Column(db.Boolean, nullable=False)
    description = db.Column(db.Text)
=======
    #     sensitive = db.Column(db.Boolean, nullable=False)
    #     description = db.Column(db.Text)
>>>>>>> d4d07367
    pi = db.Column(db.String(50), unique=False, nullable=False)
    owner = db.Column(
        db.String(50), db.ForeignKey("users.public_id"), unique=False, nullable=False
    )
    facility = db.Column(
        db.String(50),
        db.ForeignKey("facilities.public_id"),
        unique=False,
        nullable=False,
    )
    size = db.Column(db.BigInteger, unique=False, nullable=False)
<<<<<<< HEAD
#     size_enc = db.Column(db.BigInteger, unique=False, nullable=False)
    delivery_option = db.Column(db.String(10), unique=False, nullable=False)
#     public_key = db.Column(db.String(64), nullable=False)
#     private_key = db.Column(db.String(200), nullable=False)
#     salt = db.Column(db.String(32), nullable=False)
#     nonce = db.Column(db.String(24), nullable=False)
#     passphrase = db.Column(db.String(64), nullable=False)   # TODO (senthil, ina): put somewhere else, sensitive info and should not be in same place as private key.
=======
    #     size_enc = db.Column(db.BigInteger, unique=False, nullable=False)
    #     delivery_option = db.Column(db.String(10), unique=False, nullable=False)
    #     salt = db.Column(db.String(32), nullable=False)
    #     nonce = db.Column(db.String(24), nullable=False)
    #     passphrase = db.Column(db.String(64), nullable=False)   # TODO (senthil, ina): put somewhere else, sensitive info and should not be in same place as private key.
>>>>>>> d4d07367
    bucket = db.Column(db.String(100), unique=True, nullable=False)
    public_key = db.Column(db.String(64), nullable=False)
    private_key = db.Column(db.String(200), nullable=False)

    #     # Relationships
    #     # project_s3 = db.relationship('S3Project', backref='s3_project', lazy=True,
    #     #                              foreign_keys='S3Project.project_id')
    project_files = db.relationship(
        "File", backref="file_project", lazy=True, foreign_keys="File.project_id"
    )
    #     project_tokens = db.relationship('Tokens', backref='token_project',
    #                                      lazy=True, foreign_keys='Tokens.project_id')

    def __repr__(self):
        """Called by print, creates representation of object"""

        return f"<Project {self.id}>"


# class S3Project(db.Model):
#     """Data model for S3 project info."""

#     # Table setup
#     __tablename__ = 'S3Projects'
#     __table_args__ = {'extend_existing': True}

#     # Columns
#     id = db.Column(db.String(10), primary_key=True)
#     project_id = db.Column(db.Integer, db.ForeignKey('projects.id'),
#                            unique=False, nullable=False)

#     def __repr__(self):
#         """Called by print, creates representation of object"""

#         return f'<S3Project {self.id}>'


class File(db.Model):
    """Data model for files."""

    # Table setup
    __tablename__ = "files"
    __table_args__ = {"extend_existing": True}

    #     # Columns
    id = db.Column(db.Integer, primary_key=True, autoincrement=True)
    name = db.Column(db.String(200), unique=False, nullable=False)
    name_in_bucket = db.Column(db.String(200), unique=False, nullable=False)
    subpath = db.Column(db.String(500), unique=False, nullable=False)
    size = db.Column(db.BigInteger, unique=False, nullable=False)
    size_encrypted = db.Column(db.BigInteger, unique=False, nullable=False)
    #     extension = db.Column(db.String(15), unique=False, nullable=False)
    compressed = db.Column(db.Boolean, nullable=False)
    public_key = db.Column(db.String(64), unique=False, nullable=False)
    salt = db.Column(db.String(50), unique=False, nullable=False)
    checksum = db.Column(db.String(64), unique=False, nullable=False)
    project_id = db.Column(
        db.String(32), db.ForeignKey("projects.id"), unique=False, nullable=False
    )
    date_uploaded = db.Column(db.String(50), unique=False, nullable=False)
    latest_download = db.Column(db.String(50), unique=False, nullable=True)

    def __repr__(self):
        """Called by print, creates representation of object"""

        return f"<File {self.id}>"


# THE ISSUE IS HERE -------
# TRIGGER_ProjectSize_Insert = DDL(
#     """DELIMITER $$

#     CREATE TRIGGER TRIGGER_ProjectSize_Insert
#     AFTER INSERT ON files
#     FOR EACH ROW
#     BEGIN
#         DECLARE tot_size INT;

#         SELECT SUM(size) INTO tot_size
#         FROM files WHERE project_id=new.project_id;

#         UPDATE projects
#         SET size = tot_size
#         WHERE projects.id=new.project_id;
#     END$$

#     DELIMITER ;"""
# )

# TRIGGER_ProjectSize_Update = DDL(
#     """DELIMITER $$

#     CREATE TRIGGER TRIGGER_ProjectSize_Update
#     AFTER UPDATE ON files
#     FOR EACH ROW
#     BEGIN
#         DECLARE tot_size INT;

#         SELECT SUM(size) INTO tot_size
#         FROM files WHERE project_id=new.project_id;

#         UPDATE projects
#         SET size = tot_size
#         WHERE projects.id=new.project_id;
#     END$$

#     DELIMITER ;"""
# )

# TRIGGER_ProjectSize_Delete = DDL(
#     """DELIMITER $$

#     CREATE TRIGGER TRIGGER_ProjectSize_Delete
#     AFTER DELETE ON files
#     FOR EACH ROW
#     BEGIN
#         DECLARE tot_size INT;

#         SELECT SUM(size) INTO tot_size
#         FROM files WHERE project_id=old.project_id;

#         UPDATE projects
#         SET size = tot_size
#         WHERE projects.id=old.project_id;
#     END$$

#     DELIMITER ;"""
# )

# event.listen(File, 'after_insert', TRIGGER_ProjectSize_Insert)
# event.listen(File, 'after_update', TRIGGER_ProjectSize_Update)
# event.listen(File, 'after_delete', TRIGGER_ProjectSize_Delete)<|MERGE_RESOLUTION|>--- conflicted
+++ resolved
@@ -121,13 +121,8 @@
     date_created = db.Column(db.String(50), nullable=False)
     date_updated = db.Column(db.String(50), nullable=True)
     status = db.Column(db.String(20), nullable=False)
-<<<<<<< HEAD
     sensitive = db.Column(db.Boolean, nullable=False)
     description = db.Column(db.Text)
-=======
-    #     sensitive = db.Column(db.Boolean, nullable=False)
-    #     description = db.Column(db.Text)
->>>>>>> d4d07367
     pi = db.Column(db.String(50), unique=False, nullable=False)
     owner = db.Column(
         db.String(50), db.ForeignKey("users.public_id"), unique=False, nullable=False
@@ -139,21 +134,12 @@
         nullable=False,
     )
     size = db.Column(db.BigInteger, unique=False, nullable=False)
-<<<<<<< HEAD
 #     size_enc = db.Column(db.BigInteger, unique=False, nullable=False)
     delivery_option = db.Column(db.String(10), unique=False, nullable=False)
-#     public_key = db.Column(db.String(64), nullable=False)
-#     private_key = db.Column(db.String(200), nullable=False)
-#     salt = db.Column(db.String(32), nullable=False)
-#     nonce = db.Column(db.String(24), nullable=False)
-#     passphrase = db.Column(db.String(64), nullable=False)   # TODO (senthil, ina): put somewhere else, sensitive info and should not be in same place as private key.
-=======
-    #     size_enc = db.Column(db.BigInteger, unique=False, nullable=False)
     #     delivery_option = db.Column(db.String(10), unique=False, nullable=False)
     #     salt = db.Column(db.String(32), nullable=False)
     #     nonce = db.Column(db.String(24), nullable=False)
     #     passphrase = db.Column(db.String(64), nullable=False)   # TODO (senthil, ina): put somewhere else, sensitive info and should not be in same place as private key.
->>>>>>> d4d07367
     bucket = db.Column(db.String(100), unique=True, nullable=False)
     public_key = db.Column(db.String(64), nullable=False)
     private_key = db.Column(db.String(200), nullable=False)
