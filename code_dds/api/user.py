"""Docstring"""

###############################################################################
# IMPORTS ########################################################### IMPORTS #
###############################################################################

# Standard library
import datetime
import binascii

# Installed
import flask
import flask_restful
import jwt
import sqlalchemy
import functools

# Own modules
from code_dds import app
from code_dds.db_code import models
from code_dds.crypt.auth import gen_argon2hash, verify_password_argon2id

###############################################################################
# FUNCTIONS ####################################################### FUNCTIONS #
###############################################################################


<<<<<<< HEAD
=======
def gen_argon2hash(password, time_cost=2, memory_cost=102400, parallelism=8,
                   hash_len=32, salt_len=16, encoding="utf-8",
                   version=argon2.low_level.Type.ID):
    """Generates Argon2id password hash to store in DB."""

    pw_hasher = argon2.PasswordHasher(time_cost=time_cost,
                                      memory_cost=memory_cost,
                                      parallelism=parallelism,
                                      hash_len=hash_len,
                                      salt_len=salt_len,
                                      encoding=encoding,
                                      type=version)
    formated_hash = pw_hasher.hash(password)

    return formated_hash


def verify_password_argon2id(db_pw, input_pw):
    """Verifies that the password specified by the user matches
    the encoded password in the database."""

    # Setup Argon2 hasher
    password_hasher = argon2.PasswordHasher()

    # Verify the input password
    try:
        password_hasher.verify(db_pw, input_pw)
    except (argon2.exceptions.VerifyMismatchError,
            argon2.exceptions.VerificationError,
            argon2.exceptions.InvalidHash) as err:
        print(err, flush=True)
        return False

    # TODO: Add check_needs_rehash?

    return True


def is_facility(username):
    """Checks if the user is a facility or not."""

    is_fac, error = (False, "")

    # Check for user and which table to work in
    try:
        role = models.Role.query.filter_by(username=username).\
            with_entities(models.Role.facility).first()
    except sqlalchemy.exc.SQLAlchemyError as sqlerr:
        error = f"Database connection failed - {sqlerr}" + str(sqlerr)
    else:
        # Deny access if there is no such user
        if not role or role is None:
            is_fac, error = (None, "The user doesn't exist.")
        else:
            is_fac = role[0]

    return is_fac, error


def jwt_token(user_id, is_fac, project_id, project_access=False):
    """Generates and encodes a JWT token."""
    
    error = ""
    try:
        token = jwt.encode(
            {"public_id": user_id,
            "facility": is_fac,
            "project": {"id": project_id, "verified": project_access},
            "exp": datetime.datetime.utcnow() +
            datetime.timedelta(hours=48)},
            app.config["SECRET_KEY"]
        )
    except Exception as err:
        token, error = (None, str(err))

    return token, error


###############################################################################
# ENDPOINTS ####################################################### ENDPOINTS #
###############################################################################


>>>>>>> 56865a9b
class AuthenticateUser(flask_restful.Resource):
    """Handles the authentication of the user."""

    def get(self):
        """Checks the username, password and generates the token."""

        # Get username and password from CLI request
        auth = flask.request.authorization
        if not auth or not auth.username or not auth.password:
            return flask.make_response("Could not verify", 401)

        # Project not required, will be checked for future operations
        args = flask.request.args
        if "project" not in args:
            project = None
        else:
            project = args["project"]

        # Check if user has facility role
        user_is_fac, error = is_facility(username=auth.username)
        if user_is_fac is None:
            return flask.make_response(error, 401)

        # Get user from DB matching the username
        try:
            table = models.Facility if user_is_fac else models.User
            user = table.query.filter_by(username=auth.username).first()
        except sqlalchemy.exc.SQLAlchemyError as sqlerr:
            return flask.make_response(
                f"Database connection failed: {sqlerr}", 500
            )

        # Deny access if there is no such user
        if not user:
            return flask.make_response(
                "User role registered as "
                f"'{'facility' if user_is_fac else 'user'}' but user account "
                f"not found! User denied access: {auth.username}", 401
            )

        # Verify user password and generate token
        if verify_password_argon2id(user.password, auth.password):
            token, error = jwt_token(user_id=user.public_id,
                              is_fac=user_is_fac,
                              project_id=project)
            if token is None:
                return flask.make_response(error, 500)

            return flask.jsonify({"token": token.decode("UTF-8")})
<<<<<<< HEAD

        return flask.make_response("Could not verify", 401)
=======
        
        return flask.make_response("Incorrect password!", 401)
>>>>>>> 56865a9b
<|MERGE_RESOLUTION|>--- conflicted
+++ resolved
@@ -23,47 +23,6 @@
 ###############################################################################
 # FUNCTIONS ####################################################### FUNCTIONS #
 ###############################################################################
-
-
-<<<<<<< HEAD
-=======
-def gen_argon2hash(password, time_cost=2, memory_cost=102400, parallelism=8,
-                   hash_len=32, salt_len=16, encoding="utf-8",
-                   version=argon2.low_level.Type.ID):
-    """Generates Argon2id password hash to store in DB."""
-
-    pw_hasher = argon2.PasswordHasher(time_cost=time_cost,
-                                      memory_cost=memory_cost,
-                                      parallelism=parallelism,
-                                      hash_len=hash_len,
-                                      salt_len=salt_len,
-                                      encoding=encoding,
-                                      type=version)
-    formated_hash = pw_hasher.hash(password)
-
-    return formated_hash
-
-
-def verify_password_argon2id(db_pw, input_pw):
-    """Verifies that the password specified by the user matches
-    the encoded password in the database."""
-
-    # Setup Argon2 hasher
-    password_hasher = argon2.PasswordHasher()
-
-    # Verify the input password
-    try:
-        password_hasher.verify(db_pw, input_pw)
-    except (argon2.exceptions.VerifyMismatchError,
-            argon2.exceptions.VerificationError,
-            argon2.exceptions.InvalidHash) as err:
-        print(err, flush=True)
-        return False
-
-    # TODO: Add check_needs_rehash?
-
-    return True
-
 
 def is_facility(username):
     """Checks if the user is a facility or not."""
@@ -109,8 +68,6 @@
 # ENDPOINTS ####################################################### ENDPOINTS #
 ###############################################################################
 
-
->>>>>>> 56865a9b
 class AuthenticateUser(flask_restful.Resource):
     """Handles the authentication of the user."""
 
@@ -160,10 +117,5 @@
                 return flask.make_response(error, 500)
 
             return flask.jsonify({"token": token.decode("UTF-8")})
-<<<<<<< HEAD
 
-        return flask.make_response("Could not verify", 401)
-=======
-        
-        return flask.make_response("Incorrect password!", 401)
->>>>>>> 56865a9b
+        return flask.make_response("Incorrect password!", 401)