--- conflicted
+++ resolved
@@ -16,12 +16,6 @@
 import marshmallow
 
 # Own modules
-<<<<<<< HEAD
-from dds_web import db
-from dds_web.errors import BucketNotFoundError, DatabaseError, DDSArgumentError, NoSuchUserError
-from dds_web.utils import get_username_or_request_ip
-from dds_web.api.schemas import user_schemas
-=======
 from dds_web import db, auth
 from dds_web.errors import (
     BucketNotFoundError,
@@ -33,7 +27,6 @@
 from dds_web.utils import get_username_or_request_ip
 from dds_web.api.schemas import user_schemas, project_schemas
 from dds_web.database import models
->>>>>>> 5ebf4420
 
 # initiate logging
 action_logger = structlog.getLogger("actions")
