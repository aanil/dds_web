--- conflicted
+++ resolved
@@ -373,13 +373,7 @@
         user_addition_statuses = []
         if "users_to_add" in p_info:
             for user in p_info["users_to_add"]:
-<<<<<<< HEAD
-                owner = user.pop("owner", False)
-
-                existing_user = user_schemas.UserSchema().load(user)
-=======
                 existing_user = marshmallows.UserSchema().load(user)
->>>>>>> de89b7c1
                 if not existing_user:
                     # Send invite if the user doesn't exist
                     invite_user_result = AddUser.invite_user(
