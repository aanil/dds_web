--- conflicted
+++ resolved
@@ -113,16 +113,13 @@
         dds_web.utils.current_time() <= datetime.datetime.fromtimestamp(expiration_time)
     ):
         username = data.get("sub")
-<<<<<<< HEAD
-        user = models.User.query.get(username) if username else None
-        return user, data
-=======
         if username:
             user = models.User.query.get(username)
         if user and user.is_active:
-            return user
-        return None
->>>>>>> 1083347d
+            return user, data
+
+        return None, data
+
     raise AuthenticationError(message="Expired token")
 
 
@@ -193,11 +190,8 @@
 def verify_password(username, password):
     """Verify that user exists and that password is correct."""
     user = models.User.query.get(username)
-<<<<<<< HEAD
-    if user and user.verify_password(input_password=password):
+
+    if user and user.is_active and user.verify_password(input_password=password):
         send_hotp_email(user)
-=======
-    if user and user.is_active and user.verify_password(input_password=password):
->>>>>>> 1083347d
         return user
     return None