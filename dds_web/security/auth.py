--- conflicted
+++ resolved
@@ -58,15 +58,6 @@
 
 @auth.verify_token
 def verify_token(token):
-<<<<<<< HEAD
-    if not token:
-        raise AuthenticationError(message="Missing or incorrect credentials")
-    data = (
-        verify_token_signature(token)
-        if token.count(".") == 2
-        else decrypt_and_verify_token_signature(token)
-    )
-=======
     try:
         data = (
             verify_token_signature(token)
@@ -82,7 +73,6 @@
         )  # TODO log this to specific file to track failed attempts
         raise AuthenticationError(message="Invalid token")
 
->>>>>>> 299a035c
     expiration_time = data.get("exp")
     # we use a hard check on top of the one from the dependency
     # exp shouldn't be before now no matter what
