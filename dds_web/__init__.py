--- conflicted
+++ resolved
@@ -10,12 +10,8 @@
 import logging
 
 # Installed
-<<<<<<< HEAD
 import flask
 import click
-=======
-from flask import Flask, g, session
->>>>>>> 0effb486
 from flask_sqlalchemy import SQLAlchemy
 from flask_marshmallow import Marshmallow
 from logging.config import dictConfig
@@ -28,52 +24,31 @@
 # GLOBAL VARIABLES ############################################################## GLOBAL VARIABLES #
 ####################################################################################################
 
-<<<<<<< HEAD
-app_obj = flask.Flask(__name__, instance_relative_config=False)
-db = SQLAlchemy()
-ma = Marshmallow(app_obj)
-C_TZ = pytz.timezone("Europe/Stockholm")
-oauth = auth_flask_client.OAuth(app_obj)
-actions = {"api_blueprint.auth": "User Authentication", "api_blueprint.proj_auth": "Project Access"}
-=======
 # Current time zone
 C_TZ = pytz.timezone("Europe/Stockholm")
 
-# Initiate app
-app = Flask(__name__, instance_relative_config=False)
+# Initiate app object
+app_obj = flask.Flask(__name__, instance_relative_config=False)
 
 # Database - not yet init
 db = SQLAlchemy()
 
-# Marshmallows for parsing and validating
-ma = Marshmallow(app)
+# Marschmallows for parsing and validating
+ma = Marshmallow(app_obj)
 
 # Authentication
-oauth = auth_flask_client.OAuth(app)
+oauth = auth_flask_client.OAuth(app_obj)
 basic_auth = HTTPBasicAuth()
 token_auth = HTTPTokenAuth()
 auth = MultiAuth(basic_auth, token_auth)
->>>>>>> 0effb486
 
 # Actions for logging
 actions = {"api_blueprint.auth": "User Authentication", "api_blueprint.proj_auth": "Project Access"}
 
 
-<<<<<<< HEAD
-@app_obj.before_request
-def prepare():
-    # Test line for global
-    flask.g.current_user = flask.session.get("current_user")
-    flask.g.is_facility = flask.session.get("is_facility")
-    flask.g.is_admin = flask.session.get("is_admin")
-    if flask.g.is_facility:
-        flask.g.facility_name = flask.session.get("facility_name")
-        flask.g.facility_id = flask.session.get("facility_id")
-=======
 ####################################################################################################
 # FUNCTIONS ############################################################################ FUNCTIONS #
 ####################################################################################################
->>>>>>> 0effb486
 
 
 def setup_logging():
@@ -128,15 +103,11 @@
 def create_app():
     """Construct the core application."""
 
-<<<<<<< HEAD
-    app_obj.config.from_envvar("DDS_APP_CONFIG", silent=True)
-=======
     # Default development config
-    app.config.from_object("dds_web.config.Config")
+    app_obj.config.from_object("dds_web.config.Config")
 
     # User config file, if e.g. using in production
-    app.config.from_envvar("DDS_APP_CONFIG", silent=True)
->>>>>>> 0effb486
+    app_obj.config.from_envvar("DDS_APP_CONFIG", silent=True)
 
     # Setup logging handlers
     setup_logging()
@@ -158,57 +129,14 @@
         server_metadata_url=app_obj.config.get("OIDC_ACCESS_TOKEN_URL"),
         client_kwargs={"scope": "openid profile email"},
     )
-<<<<<<< HEAD
-    app_obj.logger.info("Attaching blueprints.")
     with app_obj.app_context():  # Everything in here has access to sessions
-        from dds_web import routes  # Import routes
-=======
-    with app.app_context():  # Everything in here has access to sessions
->>>>>>> 0effb486
         from dds_web.database import models
 
         from dds_web.api import api_blueprint
 
         app_obj.register_blueprint(api_blueprint, url_prefix="/api/v1")
 
-<<<<<<< HEAD
-        from dds_web.user import user_blueprint
-
-        app_obj.register_blueprint(user_blueprint, url_prefix="/user")
-
-        from dds_web.admin import admin_blueprint
-
-        app_obj.register_blueprint(admin_blueprint, url_prefix="/admin")
-
-        from dds_web.project import project_blueprint
-
-        app_obj.register_blueprint(project_blueprint, url_prefix="/project")
-
         return app_obj
-
-
-def timestamp(dts=None, datetime_string=None, ts_format="%Y-%m-%d %H:%M:%S.%f%z"):
-    """Gets the current time. Formats timestamp.
-
-    Returns:
-        str:    Timestamp in format 'YY-MM-DD_HH-MM-SS'
-
-    """
-
-    if datetime_string is not None:
-        datetime_stamp = datetime.strptime(datetime_string, ts_format)
-        return str(datetime_stamp.date())
-
-    now = datetime.now(tz=C_TZ) if dts is None else dts
-    t_s = str(now.strftime(ts_format))
-    return t_s
-
-
-def token_expiration(valid_time: int = 48):
-    now = datetime.now(tz=C_TZ)
-    expire = now + timedelta(hours=valid_time)
-
-    return timestamp(dts=expire)
 
 
 @click.command('init-dev-db')
@@ -219,7 +147,4 @@
     db.create_all()
     from dds_web.development.db_init import fill_db
     fill_db()
-    app_obj.logger.info("DB filled")
-=======
-        return app
->>>>>>> 0effb486
+    app_obj.logger.info("DB filled")