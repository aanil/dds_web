"""USED ONLY DURING DEVELOPMENT! Adds test data to the database."""

import os
import uuid

from flask import current_app

from dds_web import db, timestamp

from dds_web.database.models import User, Project, Facility, File, Version


def fill_db():
    """Fills the database with initial entries used for development."""

    facilities = [
        Facility(
            public_id="public_facility_id",
            name="Facility 1",
            internal_ref="fac",
            safespring=current_app.config.get("DDS_SAFE_SPRING_PROJECT"),
        )
    ]

    projects = [
        Project(
            public_id="public_project_id",
            title="project_title",
            category="Category",
            date_created=timestamp(),
            date_updated=timestamp(),
            status="Ongoing",
            description="This is a test project",
            pi="PI",
            size=7357,
            bucket=f"publicproj-{str(timestamp(ts_format='%Y%m%d%H%M%S'))}-{str(uuid.uuid4())}",
            public_key="08D0D813DD7DD2541DF58A7E5AB651D20299F741732B0DC8B297A2D4CB43626C",
            private_key="5F39E1650CC7592EF2A06FDD37FB576EFE19C1C0C4FBDF0C799EBE19FD4B731805C25213D9398B09A7F3A0CCADA71B7E",
            privkey_salt="C2BB3FB2BBBA0DD01A6A2F5937C9D84C",
            privkey_nonce="D652B8C4554B675FB780A6EE",
            facility_id=facilities[0],
        )
    ]

    users = [
        User(
            username="username",
            password="$argon2id$v=19$m=102400,t=2,p=8$0jcemW3Ln+HTPUt/E3xtKQ$aZGqrrBBU5gq5TbWYwUWD62UiQUmTksbKOkmbMJzdhs",
            role="researcher",
            permissions="-gl--",
            first_name="User",
            last_name="Name",
            facility_id=None,
        ),
        User(
            username="admin",
            password="$argon2id$v=19$m=102400,t=2,p=8$0jcemW3Ln+HTPUt/E3xtKQ$aZGqrrBBU5gq5TbWYwUWD62UiQUmTksbKOkmbMJzdhs",
            role="admin",
            permissions="a-l--",
            first_name="Ad",
            last_name="Min",
            facility_id=None,
        ),
        User(
            username="facility_admin",
            password="$argon2id$v=19$m=102400,t=2,p=8$0jcemW3Ln+HTPUt/E3xtKQ$aZGqrrBBU5gq5TbWYwUWD62UiQUmTksbKOkmbMJzdhs",
            role="facility",
            permissions="a-l--",
            first_name="Facility",
            last_name="Admin",
            facility_id=facilities[0],
        ),
        User(
            username="facility",
            password="$argon2id$v=19$m=102400,t=2,p=8$0jcemW3Ln+HTPUt/E3xtKQ$aZGqrrBBU5gq5TbWYwUWD62UiQUmTksbKOkmbMJzdhs",
            role="facility",
            permissions="--lpr",
            first_name="Faci",
            last_name="Lity",
            facility_id=facilities[0],
        ),
    ]

    files = [
        File(
            public_id="file_public_id",
            name="notafile.txt",
            name_in_bucket="testtesttest.txt",
            subpath="subpath",
            size_original=0,  # bytes
            size_stored=0,
            compressed=False,
            public_key="test",
            salt="test",
            checksum="",
            project_id=projects[0],
        )
    ]

    versions = [
        Version(
            size_stored=files[0].size_stored,
            time_uploaded=timestamp(),
            active_file=files[0],
            project_id=projects[0],
        )
    ]

    # Foreign key/relationship updates
    for p in projects:
        for u in users:
            u.projects.append(p)

    for u in users:
        if u.facility_id:
            facilities[0].users.append(u)

    for f in files:
        projects[0].files.append(f)

    for p in projects:
        facilities[0].projects.append(p)
<<<<<<< HEAD

    # for e in emails:
    #     pass

    # for x in projects:
    #     users[0].facility_projects.append(x)
    # for ind in [1, 3, 4, 6, 9]:
    #     users[1].user_projects.append(projects[ind])
    # for ind in [2, 5, 7, 8, 10]:
    #     users[3].user_projects.append(projects[ind])

    # for x in projects:
    #     facilities[0].facility_projects.append(x)
    # for ind in [1, 2, 3, 4, 5]:
    #     facilities[1].fac_projects.append(projects[ind])
    # for ind in [6, 7, 8, 9, 10]:
    #     facilities[2].fac_projects.append(projects[ind])

    # for fl in files:
    #     projects[0].project_files.append(fl)
    # for prj in projects[1:]:
    #     if prj.status == "Delivered":
    #         create_files_for_project(prj)

    # for fl in files_more:
    #     projects[1].project_files.append(fl)
=======
>>>>>>> 1e9a5d24

    for v in versions:
        projects[0].file_versions.append(v)
        files[0].versions.append(v)

    db.session.add_all(facilities)
    db.session.add_all(projects)
    db.session.add_all(users)
    db.session.add_all(files)
<<<<<<< HEAD
    # db.session.add_all(emails)
=======
    db.session.add_all(versions)
>>>>>>> 1e9a5d24

    # Required for change in db
    db.session.commit()<|MERGE_RESOLUTION|>--- conflicted
+++ resolved
@@ -120,35 +120,6 @@
 
     for p in projects:
         facilities[0].projects.append(p)
-<<<<<<< HEAD
-
-    # for e in emails:
-    #     pass
-
-    # for x in projects:
-    #     users[0].facility_projects.append(x)
-    # for ind in [1, 3, 4, 6, 9]:
-    #     users[1].user_projects.append(projects[ind])
-    # for ind in [2, 5, 7, 8, 10]:
-    #     users[3].user_projects.append(projects[ind])
-
-    # for x in projects:
-    #     facilities[0].facility_projects.append(x)
-    # for ind in [1, 2, 3, 4, 5]:
-    #     facilities[1].fac_projects.append(projects[ind])
-    # for ind in [6, 7, 8, 9, 10]:
-    #     facilities[2].fac_projects.append(projects[ind])
-
-    # for fl in files:
-    #     projects[0].project_files.append(fl)
-    # for prj in projects[1:]:
-    #     if prj.status == "Delivered":
-    #         create_files_for_project(prj)
-
-    # for fl in files_more:
-    #     projects[1].project_files.append(fl)
-=======
->>>>>>> 1e9a5d24
 
     for v in versions:
         projects[0].file_versions.append(v)
@@ -158,11 +129,7 @@
     db.session.add_all(projects)
     db.session.add_all(users)
     db.session.add_all(files)
-<<<<<<< HEAD
-    # db.session.add_all(emails)
-=======
     db.session.add_all(versions)
->>>>>>> 1e9a5d24
 
     # Required for change in db
     db.session.commit()