--- conflicted
+++ resolved
@@ -56,17 +56,11 @@
     MAIL_DEFAULT_SENDER = "dds@noreply.se"
 
     TOKEN_ENDPOINT_ACCESS_LIMIT = "10/hour"
-<<<<<<< HEAD
-    RATELIMIT_STORAGE_URL = os.environ.get(
-        "RATELIMIT_STORAGE_URL", "memory://"
-    )  # Use in devel only! Use Redis or memcached in prod
-
-    INVITATION_EXPIRES_IN_HOURS = 7 * 24
-=======
     RATELIMIT_STORAGE_URI = os.environ.get(
         "RATELIMIT_STORAGE_URI", "memory://"
     )  # Use in devel only! Use Redis or memcached in prod
 
+    INVITATION_EXPIRES_IN_HOURS = 7 * 24
+
     # 512MiB; at least 4GiB (0x400000) recommended in production
-    ARGON_MEMORY_COST = os.environ.get("ARGON_MEMORY_COST", 0x80000)
->>>>>>> 76c017da
+    ARGON_MEMORY_COST = os.environ.get("ARGON_MEMORY_COST", 0x80000)