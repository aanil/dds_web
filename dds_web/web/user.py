""""""

####################################################################################################
# IMPORTS ################################################################################ IMPORTS #
####################################################################################################

# Standard Library
import base64
import datetime
import io
import re

# Installed
import flask
import werkzeug
from dds_web.api import db_tools
import flask_login
import itsdangerous
import qrcode
import qrcode.image.svg
import sqlalchemy

# Own Modules
from dds_web import forms
from dds_web.database import models
import dds_web.utils
from dds_web import db, limiter
import dds_web.errors as ddserr
from dds_web.api.dds_decorators import logging_bind_request
from dds_web.api.schemas import user_schemas
import dds_web.security
from dds_web.api.user import DeleteUser
from dds_web.security.project_user_keys import update_user_keys_for_password_change

auth_blueprint = flask.Blueprint("auth_blueprint", __name__)

####################################################################################################
# ERROR HANDLING ################################################################## ERROR HANDLING #
####################################################################################################


@auth_blueprint.errorhandler(werkzeug.exceptions.HTTPException)
def bad_request(error):
    """Handle user deletion errors."""
    try:
        message = error.message
    except AttributeError:
        message = ""
    flask.current_app.logger.error(f"{error.code}: {message}")
    return flask.make_response(flask.render_template("error.html", message=message), error.code)


####################################################################################################
# ENDPOINTS ############################################################################ ENDPOINTS #
####################################################################################################


@auth_blueprint.route("/", methods=["GET"])
@flask_login.login_required
def index():
    """DDS start page."""
    form = forms.LogoutForm()
    return flask.render_template("index.html", form=form)


@auth_blueprint.route("/confirm_invite/<token>", methods=["GET"])
@limiter.limit(
    dds_web.utils.rate_limit_from_config,
    error_message=ddserr.TooManyRequestsError.description,
)
@logging_bind_request
def confirm_invite(token):
    """Confirm invitation."""
    # Verify token and, on success, get row from invite table
    try:
        email, invite_row = dds_web.security.auth.verify_invite_token(token)
    except ddserr.AuthenticationError as err:
        flask.flash("This invitation link has expired or is invalid.", "danger")
        return flask.redirect(flask.url_for("auth_blueprint.index"))

    # Check the invite exists
    if not invite_row:
        if email and dds_web.utils.email_in_db(email=email):
            flask.flash("Registration has already been completed.")
            return flask.make_response(flask.render_template("user/userexists.html"))
        else:
            # Perhaps the invite has been cancelled by an admin
            flask.flash("This invitation link is invalid.", "danger")
            return flask.redirect(flask.url_for("auth_blueprint.index"))

    # Save encrypted token to be reused at registration
    # token is in the session already if the user refreshes the page
    if "invite_token" not in flask.session:
        # New visit or session has expired
        flask.session["invite_token"] = token

    form = forms.RegistrationForm()

    # Prefill fields - unit readonly if filled, otherwise disabled
    # These should only be used for display to user and not when actually registering
    # the user, then the values should be fetched from the database again.
    form.unit_name.render_kw = {"disabled": True}
    if invite_row.unit:  # backref to unit
        form.unit_name.data = invite_row.unit.name
        form.unit_name.render_kw = {"readonly": True}

    form.email.data = email
    suggested_username = email.split("@")[0]

    if dds_web.utils.valid_chars_in_username(
        suggested_username
    ) and not dds_web.utils.username_in_db(suggested_username):
        form.username.data = suggested_username

    return flask.render_template("user/register.html", form=form)


@auth_blueprint.route("/register", methods=["POST"])
@limiter.limit(
    dds_web.utils.rate_limit_from_config,
    error_message=ddserr.TooManyRequestsError.description,
)
def register():
    """Handles the creation of a new user"""
    form = dds_web.forms.RegistrationForm()

    # Two reasons are possible for the token to be None.
    # The most likely reason is that the session has expired (given by PERMANENT_SESSION_LIFETIME config variable)
    # Less likely is that the confirm_invite was not called before posting the registration form.
    if flask.session.get("invite_token") is None:
        flask.current_app.logger.info(
            "No token has been found in session when posting to register."
        )
        flask.flash(
            "Error in registration process, please go back and use the link in the invitation email again."
        )
        return flask.redirect(flask.url_for("auth_blueprint.index"))

    # Validate form - validators defined in form class
    if form.validate_on_submit():
        # Create new user row by loading form data into schema
        try:
            new_user = user_schemas.NewUserSchema().load(form.data)
        except Exception as err:
            # This should never happen since the form is validated
            # Any error catched here is likely a bug/issue
            flask.current_app.logger.warning(err)
            flask.flash("Error in registration process, please try again.")
            return flask.redirect(flask.url_for("auth_blueprint.index"))

        flask.flash("Registration successful!")
        return flask.make_response(flask.render_template("user/userexists.html"))

    # Go to registration form
    return flask.render_template("user/register.html", form=form)


@auth_blueprint.route("/activate_totp/<token>", methods=["GET", "POST"])
@limiter.limit(
    dds_web.utils.rate_limit_from_config,
    methods=["GET", "POST"],
    error_message=ddserr.TooManyRequestsError.description,
)
@flask_login.login_required
def activate_totp(token):
    user = flask_login.current_user

    form = forms.ActivateTOTPForm()

    dds_web.security.auth.verify_activate_totp_token(token, current_user=user)

    if user.totp_enabled:
        flask.flash("Two-factor authentication via TOTP is already enabled.")
        return flask.redirect(flask.url_for("auth_blueprint.index"))

    # Don't change secret on page reload
    if not user.totp_initiated:
        user.setup_totp_secret()

    totp_secret, totp_uri = user.get_totp_secret()

    # QR code generation
    image = qrcode.make(totp_uri, image_factory=qrcode.image.svg.SvgImage)
    stream = io.BytesIO()
    image.save(stream)

    # POST request
    if form.validate_on_submit():
        try:
            user.verify_TOTP(form.totp.data.encode())
        except ddserr.AuthenticationError:
            flask.flash("Invalid two-factor authentication code.")
            return (
                flask.render_template(
                    "user/activate_totp.html",
                    totp_secret=base64.b32encode(totp_secret).decode("utf-8"),
                    totp_uri=totp_uri,
                    qr_code=stream.getvalue().decode("utf-8"),
                    token=token,
                    form=form,
                ),
                200,
                {
                    "Cache-Control": "no-cache, no-store, must-revalidate",
                    "Pragma": "no-cache",
                    "Expires": "0",
                },
            )

        user.activate_totp()

        flask.flash("Two-factor authentication via TOTP has been enabled.")
        return flask.redirect(flask.url_for("auth_blueprint.index"))

    return (
        flask.render_template(
            "user/activate_totp.html",
            totp_secret=base64.b32encode(totp_secret).decode("utf-8"),
            totp_uri=totp_uri,
            qr_code=stream.getvalue().decode("utf-8"),
            token=token,
            form=form,
        ),
        200,
        {
            "Cache-Control": "no-cache, no-store, must-revalidate",
            "Pragma": "no-cache",
            "Expires": "0",
        },
    )


@auth_blueprint.route("/cancel_2fa", methods=["POST"])
@limiter.limit(
    dds_web.utils.rate_limit_from_config,
    methods=["POST"],
    error_message=ddserr.TooManyRequestsError.description,
)
def cancel_2fa():
    flask.session.pop("2fa_initiated_token", None)
    return flask.redirect(flask.url_for("auth_blueprint.login"))


@auth_blueprint.route("/confirm_2fa", methods=["GET", "POST"])
@limiter.limit(
    dds_web.utils.rate_limit_from_config,
    methods=["GET", "POST"],
    error_message=ddserr.TooManyRequestsError.description,
)
def confirm_2fa():
    """Finalize login by validating the authentication one-time token"""

    # Redirect to index if user is already authenticated
    if flask_login.current_user.is_authenticated:
        return flask.redirect(flask.url_for("auth_blueprint.index"))

    next = flask.request.args.get("next")
    # is_safe_url should check if the url is safe for redirects.
    if next and not dds_web.utils.is_safe_url(next):
        return flask.abort(400)

    # Check user has initiated 2FA
    token = flask.session.get("2fa_initiated_token")
    try:
        user = dds_web.security.auth.verify_token_no_data(token)
    except ddserr.AuthenticationError:
        flask.flash(
            f"Error: Please initiate a log in before entering the one-time authentication code."
        )
        return flask.redirect(flask.url_for("auth_blueprint.login", next=next))
    except Exception as e:
        flask.current_app.logger.exception(e)
        flask.flash(
            "Error: Second factor could not be validated due to an internal server error.",
            "danger",
        )
        return flask.redirect(flask.url_for("auth_blueprint.login", next=next))

<<<<<<< HEAD
    if user.totp_enabled:
        form = forms.Confirm2FACodeTOTPForm()
    else:
        form = forms.Confirm2FACodeHOTPForm()

    cancel_form = forms.Cancel2FAForm()

    # Valid 2fa initiated token, but user does not exist (should never happen)
=======
    # Valid 2fa initiated token, but user does not exist (not never happen) or is inactive (could happen)
    # Currently same error for both, not vital, they get message to contact us
>>>>>>> 7082d49d
    if not user:
        flask.session.pop("2fa_initiated_token", None)
        flask.flash("Your account is not active. Contact Data Centre.", "danger")
        return flask.redirect(flask.url_for("auth_blueprint.login", next=next))

    if form.validate_on_submit():

        if user.totp_enabled:
            twofactor_value = form.totp.data
            twofactor_verify = user.verify_TOTP
        else:
            twofactor_value = form.hotp.data
            twofactor_verify = user.verify_HOTP

        # Raises authenticationerror if invalid
        try:
            twofactor_verify(twofactor_value.encode())
        except ddserr.AuthenticationError as err:
            flask.flash(f"Invalid one-time code: {err.description}")
            return flask.redirect(
                flask.url_for(
                    "auth_blueprint.confirm_2fa",
                    form=form,
                    cancel_form=cancel_form,
                    next=next,
                    using_totp=user.totp_enabled,
                )
            )

        # Correct username, password and twofactor code --> log user in
        flask_login.login_user(user)
        flask.flash("Logged in successfully.")
        # Remove token from session
        flask.session.pop("2fa_initiated_token", None)
        # Next is assured to be url_safe above
        return flask.redirect(next or flask.url_for("auth_blueprint.index"))

    else:
        return flask.render_template(
            "user/confirm2fa.html",
            form=form,
            cancel_form=cancel_form,
            next=next,
            using_totp=user.totp_enabled,
        )


@auth_blueprint.route("/login", methods=["GET", "POST"])
@limiter.limit(
    dds_web.utils.rate_limit_from_config,
    methods=["POST"],
    error_message=ddserr.TooManyRequestsError.description,
)
def login():
    """Initiate a login by validating username password and sending a authentication one-time code"""

    next = flask.request.args.get("next")
    # is_safe_url should check if the url is safe for redirects.
    if next and not dds_web.utils.is_safe_url(next):
        return flask.abort(400)

    # Redirect to next or index if user is already authenticated
    if flask_login.current_user.is_authenticated:
        return flask.redirect(next or flask.url_for("auth_blueprint.index"))

    # Display greeting message, if applicable
    if next and re.search("confirm_deletion", next):
        flask.flash("Please log in to confirm your account deletion.", "warning")

    # Check if for is filled in and correctly (post)
    form = forms.LoginForm()
    if form.validate_on_submit():
        # Get user from database
        user = models.User.query.get(form.username.data)

        # Unsuccessful login
        if not user or not user.verify_password(input_password=form.password.data):
            flask.flash("Invalid username or password.")
            return flask.redirect(
                flask.url_for("auth_blueprint.login", next=next)
            )  # Try login again

        # Correct credentials still needs 2fa
        if not user.totp_enabled:
            # Send 2fa token to user's email
            if dds_web.security.auth.send_hotp_email(user):
                flask.flash("One-Time Code has been sent to your primary email.")

        # Generate signed token that indicates that the user has authenticated
        token_2fa_initiated = dds_web.security.tokens.jwt_token(
            user.username, expires_in=datetime.timedelta(minutes=15)
        )

        flask.session["2fa_initiated_token"] = token_2fa_initiated
        return flask.redirect(flask.url_for("auth_blueprint.confirm_2fa", next=next))

    # Go to login form (get)
    return flask.render_template("user/login.html", form=form, next=next)


@auth_blueprint.route("/logout", methods=["POST"])
@flask_login.login_required
@logging_bind_request
def logout():
    """Logout user."""

    if flask_login.current_user.is_authenticated:
        flask_login.logout_user()

    return flask.redirect(flask.url_for("auth_blueprint.index"))


@auth_blueprint.route("/reset_password", methods=["GET", "POST"])
@limiter.limit(
    dds_web.utils.rate_limit_from_config,
    methods=["POST"],
    error_message=ddserr.TooManyRequestsError.description,
)
@logging_bind_request
def request_reset_password():
    """Request to reset password when password is lost."""
    # Reset forgotten password only allowed if logged out
    if flask_login.current_user.is_authenticated:
        return flask.redirect(flask.url_for("auth_blueprint.index"))

    # Validate form
    form = forms.RequestResetForm()
    if form.validate_on_submit():
        email = models.Email.query.filter_by(email=form.email.data).first()
        if email.user.is_active:
            token = dds_web.security.tokens.encrypted_jwt_token(
                username=email.user.username,
                sensitive_content=None,
                expires_in=datetime.timedelta(
                    seconds=3600,
                ),
                additional_claims={"rst": "pwd"},
            )
            dds_web.utils.send_reset_email(email_row=email, token=token)
            flask.flash("An email has been sent with instructions to reset your password.", "info")
            return flask.redirect(flask.url_for("auth_blueprint.login"))

        flask.flash("Your account is deactivated. You cannot reset your password.", "warning")

    # Show form
    return flask.render_template("user/request_reset_password.html", form=form)


@auth_blueprint.route("/reset_password/<token>", methods=["GET", "POST"])
@limiter.limit(
    dds_web.utils.rate_limit_from_config,
    error_message=ddserr.TooManyRequestsError.description,
)
def reset_password(token):
    """Perform the password reset when password is lost."""
    # Go to index page if already logged in
    if flask_login.current_user.is_authenticated:
        return flask.redirect(flask.url_for("auth_blueprint.index"))

    # Verify that the token is valid and contains enough info
    try:
        user = dds_web.security.auth.verify_password_reset_token(token=token)
        if not user.is_active:
            flask.flash("Your account is not active. You cannot reset your password.", "warning")
            return flask.redirect(flask.url_for("auth_blueprint.index"))
    except ddserr.AuthenticationError:
        flask.flash("That is an invalid or expired token", "warning")
        return flask.redirect(flask.url_for("auth_blueprint.index"))

    # Get form for reseting password
    form = forms.ResetPasswordForm()

    # Validate form
    if form.validate_on_submit():
        # Delete project user keys for user
        for project_user_key in user.project_user_keys:
            db.session.delete(project_user_key)
        db.session.commit()

        # Reset user keys, will be regenerated on setting new password
        user.kd_salt = None
        user.nonce = None
        user.public_key = None
        user.private_key = None

        # Update user password
        user.password = form.password.data
        db.session.commit()

        flask.flash("Your password has been updated! You are now able to log in.", "success")
        flask.session["reset_token"] = token
        return flask.redirect(flask.url_for("auth_blueprint.password_reset_completed"))

    # Go to form
    return flask.render_template("user/reset_password.html", form=form)


@auth_blueprint.route("/password_reset_completed", methods=["GET"])
@logging_bind_request
def password_reset_completed():
    """Landing page after password reset"""

    token = flask.session["reset_token"]
    flask.session.pop("reset_token", None)
    try:
        user = dds_web.security.auth.verify_password_reset_token(token=token)
        if not user.is_active:
            flask.flash("Your account is not active.", "warning")
            return flask.redirect(flask.url_for("auth_blueprint.index"))
    except ddserr.AuthenticationError:
        flask.flash("That is an invalid or expired token", "warning")
        return flask.redirect(flask.url_for("auth_blueprint.index"))

    units_to_contact = {}
    for project in user.projects:
        if project.responsible_unit.external_display_name not in units_to_contact:
            units_to_contact[
                project.responsible_unit.external_display_name
            ] = project.responsible_unit.contact_email

    return flask.render_template(
        "user/password_reset_completed.html", units_to_contact=units_to_contact
    )


@auth_blueprint.route("/change_password", methods=["GET", "POST"])
@flask_login.login_required
def change_password():
    """Change password by entering the old password."""

    # Validate form
    form = forms.ChangePasswordForm()
    if form.validate_on_submit():
        # Change password
        flask_login.current_user.password = form.new_password.data
        update_user_keys_for_password_change(
            user=flask_login.current_user,
            current_password=form.current_password.data,
            new_password=form.new_password.data,
        )
        db.session.commit()

        flask_login.logout_user()
        flask.flash("You have successfully changed your password.", "success")
        return flask.redirect(flask.url_for("auth_blueprint.login"))

    # Show form
    return flask.render_template("user/change_password.html", form=form)


@auth_blueprint.route("/confirm_deletion/<token>", methods=["GET"])
@flask_login.login_required
@logging_bind_request
def confirm_self_deletion(token):
    """Confirm user deletion."""
    s = itsdangerous.URLSafeTimedSerializer(flask.current_app.config.get("SECRET_KEY"))

    try:

        # Get email from token, overwrite the one from login if applicable
        email = s.loads(token, salt="email-delete", max_age=604800)

        # Check that the email is registered on the current user:
        if email not in [email.email for email in flask_login.current_user.emails]:
            msg = f"The email for user to be deleted is not registered on your account."
            flask.current_app.logger.warning(
                f"{msg} email: {email}: user: {flask_login.current_user}"
            )
            raise ddserr.UserDeletionError(message=msg)

        # Get row from deletion requests table
        deletion_request_row = models.DeletionRequest.query.filter(
            models.DeletionRequest.email == email
        ).first()

    except itsdangerous.exc.SignatureExpired:

        email = db_tools.remove_user_self_deletion_request(flask_login.current_user)
        raise ddserr.UserDeletionError(
            message=f"Deletion request for {email} has expired. Please login to the DDS and request deletion anew."
        )
    except (itsdangerous.exc.BadSignature, itsdangerous.exc.BadTimeSignature):
        raise ddserr.UserDeletionError(
            message=f"Confirmation link is invalid. No action has been performed."
        )
    except sqlalchemy.exc.SQLAlchemyError as sqlerr:
        raise ddserr.DatabaseError(message=sqlerr)

    # Check if the user and the deletion request exists
    if deletion_request_row:
        try:
            user = user_schemas.UserSchema().load({"email": email})
            _ = db_tools.remove_user_self_deletion_request(user)
            DeleteUser.delete_user(user=user)

        except sqlalchemy.exc.SQLAlchemyError as sqlerr:
            raise ddserr.UserDeletionError(
                message=f"User deletion request for {user.username} / {user.primary_email.email} failed due to database error: {sqlerr}",
                alt_message=f"Deletion request for user {user.username} registered with {user.primary_email.email} failed for technical reasons. Please contact the unit for technical support!",
            )

        flask.session.clear()

        return flask.make_response(
            flask.render_template("user/userdeleted.html", username=user.username, initial=True)
        )
    else:
        return flask.make_response(
            flask.render_template("user/userdeleted.html", username=email, initial=False)
        )<|MERGE_RESOLUTION|>--- conflicted
+++ resolved
@@ -276,7 +276,6 @@
         )
         return flask.redirect(flask.url_for("auth_blueprint.login", next=next))
 
-<<<<<<< HEAD
     if user.totp_enabled:
         form = forms.Confirm2FACodeTOTPForm()
     else:
@@ -284,11 +283,8 @@
 
     cancel_form = forms.Cancel2FAForm()
 
-    # Valid 2fa initiated token, but user does not exist (should never happen)
-=======
-    # Valid 2fa initiated token, but user does not exist (not never happen) or is inactive (could happen)
+    # Valid 2fa initiated token, but user does not exist (should never happen) or is inactive (could happen)
     # Currently same error for both, not vital, they get message to contact us
->>>>>>> 7082d49d
     if not user:
         flask.session.pop("2fa_initiated_token", None)
         flask.flash("Your account is not active. Contact Data Centre.", "danger")
