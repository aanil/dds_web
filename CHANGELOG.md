# Data Delivery System Web / API: Changelog

Please add a _short_ line describing the PR you make, if the PR implements a specific feature or functionality, or refactor. Not needed if you add very small and unnoticable changes.

## Sprint (2022-02-09 - 2022-02-23)

- Secure operations that require cryptographic keys are protected for each user with the user's password ([#889](https://github.com/ScilifelabDataCentre/dds_web/pull/889))
- Implemented the functionality to add project to the invites of a new user as outlined in [issue 887](https://github.com/scilifelabdatacentre/dds_web/issues/887) ([PR888](https://github.com/ScilifelabDataCentre/dds_web/pull/888)).
- Create endpoint for renewing users project access, e.g. after password reset ([886](https://github.com/ScilifelabDataCentre/dds_web/pull/885))
- Added tests for web login and change password ([900](https://github.com/ScilifelabDataCentre/dds_web/pull/900))
- Size-based log rotation working (15\*1MiB)[#897](https://github.com/ScilifelabDataCentre/dds_web/pull/897))
- Added check for project status in RemoveContents endpoint as outlined in [issue 898](https://github.com/ScilifelabDataCentre/dds_web/issues/898) ([PR899](https://github.com/ScilifelabDataCentre/dds_web/pull/899)).
- Implemented the functionality to add project to the invites of a new user as outlined in [issue 887](https://github.com/scilifelabdatacentre/dds_web/issues/887) ([PR888](https://github.com/ScilifelabDataCentre/dds_web/pull/888)).
- Changed and fixed the implementation of password reset ([#891](https://github.com/ScilifelabDataCentre/dds_web/pull/891)
- Changed log rotation to standard format and set maximum to 1MiB per file, max 15 files ([897](https://github.com/ScilifelabDataCentre/dds_web/pull/897))
- Add functionality for reactivating project access for user ([886](https://github.com/ScilifelabDataCentre/dds_web/pull/886))
- Check if user is active before allowing password reset ([903](https://github.com/ScilifelabDataCentre/dds_web/pull/903))
- Add support for database migrations using flask-migrate/Alembic ([#890](https://github.com/ScilifelabDataCentre/dds_web/pull/890))
- Invite Researchers to projects ([911](https://github.com/ScilifelabDataCentre/dds_web/pull/911))
- Changed `is_sensitive` to `non_sensitive` and set to default False ([#913](https://github.com/ScilifelabDataCentre/dds_web/pull/913))
- Rearrangement and clean up of the token ([910](https://github.com/ScilifelabDataCentre/dds_web/pull/910))

## Sprint (2022-02-23 - 2022-03-09)

- Add landing page after password reset ([#931](https://github.com/ScilifelabDataCentre/dds_web/pull/931))
- Add endpoint for health check (intended for readinessProbe) ([#933](https://github.com/ScilifelabDataCentre/dds_web/pull/933))
- Introduced a `--no-mail` flag in the CLI respectively a `send_email: True/False` json parameter to fix [#924](https://github.com/scilifelabdatacentre/dds_web/issues/924) ([#926](https://github.com/ScilifelabDataCentre/dds_web/pull/926))
- Invite Unit Admin (temporary way) ([#938](https://github.com/ScilifelabDataCentre/dds_web/pull/938))
- Add support for getting IPs from X-Forwarded-For ([#952](https://github.com/ScilifelabDataCentre/dds_web/pull/952))
- Relax requirements for usernames (wider length range, `.` and `-`) ([#943](https://github.com/ScilifelabDataCentre/dds_web/pull/943))
- Delay committing project to db until after the bucket has been created ([#967](https://github.com/ScilifelabDataCentre/dds_web/pull/967))
- Fix logic for notification about sent email ([#963](https://github.com/ScilifelabDataCentre/dds_web/pull/963))
- Extended the `dds_web.api.dds_decorators.logging_bind_request` decorator to catch all not yet caught exceptions and make sure they will be logged ([#958](https://github.com/ScilifelabDataCentre/dds_web/pull/958)).
- Increase the security of the session cookie using HTTPONLY and SECURE ([#972](https://github.com/ScilifelabDataCentre/dds_web/pull/972))
- Add role when listing project users ([#974](https://github.com/ScilifelabDataCentre/dds_web/pull/974))
- Add custom error messages to registration form ([#975](https://github.com/ScilifelabDataCentre/dds_web/pull/975))
- Fix format of self deletion email ([#984](https://github.com/ScilifelabDataCentre/dds_web/pull/984))
- Add a full zero-conf development environment ([#993](https://github.com/ScilifelabDataCentre/dds_web/pull/993))
- Include frontend build in the backend production target ([#1011](https://github.com/ScilifelabDataCentre/dds_web/pull/1011))
- Correct response about project being created when email validation fails for users ([#1014](https://github.com/ScilifelabDataCentre/dds_web/pull/1014))
- Introduced an additional validator `dds_web.utils.contains_disallowed_characters` to fix issue [#1007](https://github.com/scilifelabdatacentre/dds_web/issues/1007) ([#1021](https://github.com/ScilifelabDataCentre/dds_web/pull/1021)).
- Fix regex for listing and deleting files [#1029](https://github.com/scilifelabdatacentre/dds_web/issues/1029)
- Hides the "Size" and "total_size" variables according to the role and project status ([#1032](https://github.com/ScilifelabDataCentre/dds_web/pull/1032)).

## Sprint (2022-03-09 - 2022-03-23)

- Introduce a separate error message if someone tried to add an unit user to projects individually. ([#1039](https://github.com/ScilifelabDataCentre/dds_web/pull/1039))
- Catch KeyNotFoundError when user tries to give access to a project they themselves do not have access to ([#1045](https://github.com/ScilifelabDataCentre/dds_web/pull/1045))
- Display an error message when the user makes too many authentication requests. ([#1034](https://github.com/ScilifelabDataCentre/dds_web/pull/1034))
- When listing the projects, return whether or not the user has a project key for that particular project ([#1049](https://github.com/ScilifelabDataCentre/dds_web/pull/1049))
- New endpoint for Unit Personnel and Admins to list the other Unit Personnel / Admins within their project ([#1050](https://github.com/ScilifelabDataCentre/dds_web/pull/1050))
- Make previous HOTP invalid at password reset ([#1054](https://github.com/ScilifelabDataCentre/dds_web/pull/1054))
- New PasswordReset table to keep track of when a user has requested a password reset ([#1058](https://github.com/ScilifelabDataCentre/dds_web/pull/1058))
- New endpoint for listing Units as Super Admin ([1060](https://github.com/ScilifelabDataCentre/dds_web/pull/1060))
- New endpoint for listing unit users as Super Admin ([#1059](https://github.com/ScilifelabDataCentre/dds_web/pull/1059))
- Future-proofing the migrations ([#1040](https://github.com/ScilifelabDataCentre/dds_web/pull/1040))
- Return int instead of string from files listing and only return usage info if right role ([#1070](https://github.com/ScilifelabDataCentre/dds_web/pull/1070))
- Batch deletion of files (breaking atomicity) ([#1067](https://github.com/ScilifelabDataCentre/dds_web/pull/1067))
- Change token expiration time to 7 days (168 hours) ([#1061](https://github.com/ScilifelabDataCentre/dds_web/pull/1061))
- Add possibility of deleting invites (temporary fix in delete user endpoint) ([#1075](https://github.com/ScilifelabDataCentre/dds_web/pull/1075))
- Flask command `create-unit` to create unit without having to interact with database directly ([#1075](https://github.com/ScilifelabDataCentre/dds_web/pull/1075))
- Let project description include . and , ([#1080](https://github.com/ScilifelabDataCentre/dds_web/pull/1080))
- Catch OperationalError if there is a database malfunction in `files.py` ([#1089](https://github.com/ScilifelabDataCentre/dds_web/pull/1089))
- Switched the validation for the principal investigator from string to email ([#1084](https://github.com/ScilifelabDataCentre/dds_web/pull/1084)).

## Sprint (2022-03-23 - 2022-04-06)

- Add link in navbar to the installation documentation ([#1112](https://github.com/ScilifelabDataCentre/dds_web/pull/1112))
- Change from apscheduler to flask-apscheduler - solves the app context issue ([#1109](https://github.com/ScilifelabDataCentre/dds_web/pull/1109))
- Send an email to all Unit Admins when a Unit Admin has reset their password ([#1110](https://github.com/ScilifelabDataCentre/dds_web/pull/1110)).
- Patch: Add check for unanswered invite when creating project and adding user who is already invited ([#1117](https://github.com/ScilifelabDataCentre/dds_web/pull/1117))
<<<<<<< HEAD
- Cronjob: Scheduled task for changing project status from Available to Expired ([#1116](https://github.com/ScilifelabDataCentre/dds_web/pull/1116))
- Cronjob: Scheduled task for changing project status from Expired to Archived ([#1115](https://github.com/ScilifelabDataCentre/dds_web/pull/1115))
=======
- Add a Flask command for finding and deleting "lost files" (files that exist only in db or s3) ([#1124](https://github.com/ScilifelabDataCentre/dds_web/pull/1124))
- Cronjob: Scheduled task for changing project status to Expired ([#1116](https://github.com/ScilifelabDataCentre/dds_web/pull/1116))
>>>>>>> e4701638
<|MERGE_RESOLUTION|>--- conflicted
+++ resolved
@@ -69,10 +69,6 @@
 - Change from apscheduler to flask-apscheduler - solves the app context issue ([#1109](https://github.com/ScilifelabDataCentre/dds_web/pull/1109))
 - Send an email to all Unit Admins when a Unit Admin has reset their password ([#1110](https://github.com/ScilifelabDataCentre/dds_web/pull/1110)).
 - Patch: Add check for unanswered invite when creating project and adding user who is already invited ([#1117](https://github.com/ScilifelabDataCentre/dds_web/pull/1117))
-<<<<<<< HEAD
 - Cronjob: Scheduled task for changing project status from Available to Expired ([#1116](https://github.com/ScilifelabDataCentre/dds_web/pull/1116))
 - Cronjob: Scheduled task for changing project status from Expired to Archived ([#1115](https://github.com/ScilifelabDataCentre/dds_web/pull/1115))
-=======
-- Add a Flask command for finding and deleting "lost files" (files that exist only in db or s3) ([#1124](https://github.com/ScilifelabDataCentre/dds_web/pull/1124))
-- Cronjob: Scheduled task for changing project status to Expired ([#1116](https://github.com/ScilifelabDataCentre/dds_web/pull/1116))
->>>>>>> e4701638
+- Add a Flask command for finding and deleting "lost files" (files that exist only in db or s3) ([#1124](https://github.com/ScilifelabDataCentre/dds_web/pull/1124))